--- conflicted
+++ resolved
@@ -1,13 +1,8 @@
-<<<<<<< HEAD
 openscap-1.4.1                                                  2025-01-08
-=======
-openscap-1.3.11                                                 2025-02-10
->>>>>>> 0e2f9f50
 - New features
   - Introduce "oscap-im" - script that can be used in Containerfiles to build
     hardened bootable container images to run as Image Mode Operating System
 - Maintenance, bug fix
-<<<<<<< HEAD
   - Add support for containers with no entrypoint/cmd in "oscap-docker"
   - Stop printing useless component reference information in "oscap info"
   - Fix missing declaration of PATH_MAX on Solaris
@@ -37,7 +32,11 @@
   - Fix compiler warnings
   - Update User Manual
 
-=======
+openscap-1.3.11                                                 2025-02-10
+- New features
+  - Introduce "oscap-im" - script that can be used in Containerfiles to build
+    hardened bootable container images to run as Image Mode Operating System
+- Maintenance, bug fix
   - Fix Python 3.13 compatibility
   - Fix collecting signature in rpm_info probe
   - Fix RPM database path in RPM probes (RHEL-55251, #2151)
@@ -45,7 +44,6 @@
   - Stop printing useless component reference information in "oscap info"
   - Minor fixes in test suite and CI
 
->>>>>>> 0e2f9f50
 openscap-1.3.10                                                 18-03-2024
 - New features
   - Dump all env. variables that affects the behaviour on INFO log level
