--- conflicted
+++ resolved
@@ -397,10 +397,20 @@
 	struct oval_object *object;
 	struct oval_state_iterator *ste_itr;
 	int ret;
+	oval_subtype_t test_subtype, object_subtype;
 
 	object = oval_test_get_object(test);
 	if (object == NULL)
 		return 0;
+	test_subtype = oval_test_get_subtype(test);
+	object_subtype = oval_object_get_subtype(object);
+	if (test_subtype != object_subtype) {
+		oscap_seterr(OSCAP_EFAMILY_OVAL, "%s_test '%s' is not compatible with %s_object '%s'.",
+				oval_subtype_to_str(test_subtype), oval_test_get_id(test),
+				oval_subtype_to_str(object_subtype), oval_object_get_id(object));
+		return 0;
+	}
+
 	/* probe object */
 	ret = oval_probe_query_object(sess, object, 0, NULL);
 	if (ret == -1)
@@ -437,68 +447,9 @@
 	/* Criterion node is the final node that has a reference to a test */
 	case OVAL_NODETYPE_CRITERION:{
 		/* There should be a test .. */
-<<<<<<< HEAD
 		struct oval_test *test = oval_criteria_node_get_test(cnode);
 		if (test == NULL) {
 			return 0;
-=======
-		struct oval_test *test;
-		struct oval_object *object;
-		struct oval_state_iterator *ste_itr;
-		oval_subtype_t test_subtype, object_subtype;
-
-		test = oval_criteria_node_get_test(cnode);
-		if (test == NULL)
-			return 0;
-		object = oval_test_get_object(test);
-		if (object == NULL)
-			return 0;
-		test_subtype = oval_test_get_subtype(test);
-		object_subtype = oval_object_get_subtype(object);
-		if (test_subtype != object_subtype) {
-			oscap_seterr(OSCAP_EFAMILY_OVAL, "%s_test '%s' is not compatible with %s_object '%s'.",
-					oval_subtype_to_str(test_subtype), oval_test_get_id(test),
-					oval_subtype_to_str(object_subtype), oval_object_get_id(object));
-			return 0;
-		}
-
-		/* probe object */
-		ret = oval_probe_query_object(sess, object, 0, NULL);
-		if (ret == -1)
-			return ret;
-		/* probe objects referenced like this: test->state->variable->object */
-		ste_itr = oval_test_get_states(test);
-		while (oval_state_iterator_has_more(ste_itr)) {
-			struct oval_state *state = oval_state_iterator_next(ste_itr);
-			struct oval_state_content_iterator *contents = oval_state_get_contents(state);
-			while (oval_state_content_iterator_has_more(contents)) {
-				struct oval_state_content *content = oval_state_content_iterator_next(contents);
-				struct oval_entity * entity = oval_state_content_get_entity(content);
-				if (oval_entity_get_varref_type(entity) == OVAL_ENTITY_VARREF_ATTRIBUTE) {
-					oval_syschar_collection_flag_t flag;
-					struct oval_variable *var = oval_entity_get_variable(entity);
-
-					ret = oval_probe_query_variable(sess, var);
-					if (ret == -1) {
-						oval_state_content_iterator_free(contents);
-						oval_state_iterator_free(ste_itr);
-						return ret;
-					}
-
-					flag = oval_variable_get_collection_flag(var);
-					switch (flag) {
-					case SYSCHAR_FLAG_COMPLETE:
-					case SYSCHAR_FLAG_INCOMPLETE:
-						break;
-					default:
-						oval_state_content_iterator_free(contents);
-						oval_state_iterator_free(ste_itr);
-						return 0;
-					}
-				}
-			}
-			oval_state_content_iterator_free(contents);
->>>>>>> 81cd122e
 		}
 		ret = oval_probe_query_test(sess, test);
 		return ret;
