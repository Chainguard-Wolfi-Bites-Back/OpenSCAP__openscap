--- conflicted
+++ resolved
@@ -270,13 +270,7 @@
 		free(whole_path);
 	if (re != NULL)
 		pcre_free(re);
-<<<<<<< HEAD
-=======
-#elif defined USE_REGEX_POSIX
-	regfree(re);
-#endif
 	free(whole_path_with_prefix);
->>>>>>> cbfc2592
 
 	return ret;
 }
