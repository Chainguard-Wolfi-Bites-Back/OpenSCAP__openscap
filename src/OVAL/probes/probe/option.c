--- conflicted
+++ resolved
@@ -1,11 +1,7 @@
-<<<<<<< HEAD
-#include <config.h>
-=======
 #ifdef HAVE_CONFIG_H
 #include <config.h>
 #endif
 
->>>>>>> 90414dfb
 #include <stdarg.h>
 #include "option.h"
 
