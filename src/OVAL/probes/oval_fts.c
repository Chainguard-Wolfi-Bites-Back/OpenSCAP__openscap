--- conflicted
+++ resolved
@@ -943,19 +943,8 @@
 			fts_set(ofts->ofts_match_path_fts, fts_ent, FTS_FOLLOW);
 			continue;
 		}
-<<<<<<< HEAD
 		if (_oval_fts_is_local(ofts, fts_ent)) {
-			dI("Don't recurse into non-local filesystems, skipping '%s'.\n", fts_ent->fts_path);
-=======
-
-		/* don't recurse into non-local filesystems */
-		if (ofts->filesystem == OVAL_RECURSE_FS_LOCAL
-		    && (fts_ent->fts_info == FTS_D || fts_ent->fts_info == FTS_SL)
-		    && (!OVAL_FTS_localp(ofts, fts_ent->fts_path,
-					 (fts_ent->fts_statp != NULL) ?
-					 &fts_ent->fts_statp->st_dev : NULL))) {
 			dI("Don't recurse into non-local filesystems, skipping '%s'.", fts_ent->fts_path);
->>>>>>> d0f5524c
 			fts_set(ofts->ofts_recurse_path_fts, fts_ent, FTS_SKIP);
 			continue;
 		}
