--- conflicted
+++ resolved
@@ -602,7 +602,6 @@
 #define SEXP_NUMSTAGE_CONT_INT 0
 #define SEXP_NUMSTAGE_FINAL_EXP 1
 #define SEXP_NUMSTAGE_FINAL_EXP2 2
-<<<<<<< HEAD
 #define SEXP_NUMSTAGE_FINAL_FLT 3
 #define SEXP_NUMSTAGE_3 4
 
@@ -856,287 +855,12 @@
 					goto SKIP_LOOP;
 				}
 			}
-=======
-#define SEXP_NUMSTAGE_FINAL_FLT  3
-#define SEXP_NUMSTAGE_3          4
-
-                if (e_dsc.p_bufoff + 1 < spb_len) {
-                        ++e_dsc.p_explen;
-
-                        if (isdigit (spb_octet (e_dsc.p_buffer, e_dsc.p_bufoff + e_dsc.p_explen))) {
-                                e_dsc.p_numclass = SEXP_NUMCLASS_FLT;
-                                e_dsc.p_label    = SEXP_LABELNUM_NUMBER;
-                                goto L_NUMBER_final_flt;
-                        } else
-                                goto L_CHAR;
-                } else {
-                        if (e_dsc.p_flags & SEXP_PFLAG_EOFOK)
-                                goto L_CHAR;
-                        else {
-                                ret_p = SEXP_PRET_EUNFIN;
-                                break;
-                        }
-                }
-                /* NOTREACHED */
-        L_PLUS:
-        L_MINUS:
-                if (e_dsc.p_bufoff + 1 < spb_len) {
-                        register uint8_t tmp_c;
-
-                        tmp_c = spb_octet (e_dsc.p_buffer, e_dsc.p_bufoff + 1);
-
-                        if (isdigit (tmp_c)) {
-                                e_dsc.p_numclass = SEXP_NUMCLASS_INT;
-                                e_dsc.p_numstage = SEXP_NUMSTAGE_CONT_INT;
-                                e_dsc.p_label    = SEXP_LABELNUM_NUMBER;
-
-                                ++e_dsc.p_explen;
-
-                                goto L_NUMBER_cont_int;
-                        } else if (tmp_c == '.') {
-                                if (e_dsc.p_bufoff + 2 < spb_len) {
-                                        ++e_dsc.p_explen;
-                                        ++e_dsc.p_explen;
-
-                                        if (isdigit (spb_octet (e_dsc.p_buffer, e_dsc.p_bufoff + 2))) {
-                                                e_dsc.p_numclass = SEXP_NUMCLASS_FLT;
-                                                e_dsc.p_label    = SEXP_LABELNUM_NUMBER;
-                                                goto L_NUMBER_final_flt;
-                                        } else
-                                                goto L_CHAR;
-                                } else {
-                                        if (e_dsc.p_flags & SEXP_PFLAG_EOFOK) {
-                                                ++e_dsc.p_explen;
-                                                ++e_dsc.p_explen;
-
-                                                goto L_CHAR;
-                                        } else {
-                                                ret_p = SEXP_PRET_EUNFIN;
-                                                break;
-                                        }
-                                }
-                        } else {
-                                ++e_dsc.p_explen;
-                                goto L_CHAR;
-                        }
-                } else {
-                        if (e_dsc.p_flags & SEXP_PFLAG_EOFOK) {
-                                ++e_dsc.p_explen;
-                                goto L_CHAR;
-                        } else {
-                                ret_p = SEXP_PRET_EUNFIN;
-                                break;
-                        }
-                }
-                break;
-                /* NOTREACHED */
-        L_NUMBER:
-                e_dsc.p_label = SEXP_LABELNUM_NUMBER;
-
-                /*
-                 * Numbers are handled in a special way because they can have the meaning of
-                 * a "length prefix". Length prefix is always related to a expression and in
-                 * our case it's always the very next expression in the buffer. In some cases
-                 * the lenght prefix and the expression are separated with a colon character.
-                 */
-                if (e_dsc.p_explen > 0) {
-                        const void *n_labels[] = {
-                                &&L_NUMBER_cont_int,
-                                &&L_NUMBER_final_exp,
-                                &&L_NUMBER_final_exp2,
-                                &&L_NUMBER_final_flt,
-                                &&L_NUMBER_stage3
-                        };
-
-                        assume_d (e_dsc.p_numstage < (sizeof n_labels/sizeof (void *)), SEXP_PRET_EUNDEF);
-
-                        goto *(void *)(n_labels[e_dsc.p_numstage]);
-                }
-                //L_NUMBER_stage1:
-
-                switch (cur_c) {
-                case '.':
-                        ++e_dsc.p_explen;
-                L_NUMBER_final_flt:
-                        e_dsc.p_numclass = SEXP_NUMCLASS_FLT;
-
-                        spb_iterate (e_dsc.p_buffer, e_dsc.p_bufoff + e_dsc.p_explen, cur_c,
-                                     if (!isdigit (cur_c)) {
-                                             if (isnextexp (cur_c))
-                                                     goto L_NUMBER_stage3;
-                                             else {
-                                                     switch (cur_c) {
-                                                     case 'e':
-                                                     case 'E':
-                                                             ++e_dsc.p_explen;
-                                                             goto L_NUMBER_final_exp;
-                                                     default:
-                                                             goto L_NUMBER_invalid;
-                                                     }
-                                             }
-                                     }
-
-                                     ++e_dsc.p_explen;
-                                );
-
-                        if (e_dsc.p_flags & SEXP_PFLAG_EOFOK)
-                                goto L_NUMBER_stage3;
-                        else {
-                                ret_p = SEXP_PRET_EUNFIN;
-                                e_dsc.p_numstage = SEXP_NUMSTAGE_FINAL_FLT;
-
-                                goto SKIP_LOOP;
-                        }
-                default:
-                        if (isdigit (cur_c)) {
-                                if (e_dsc.p_numclass != SEXP_NUMCLASS_INT)
-                                        e_dsc.p_numclass = SEXP_NUMCLASS_UINT;
-
-                                ++e_dsc.p_explen;
-                        L_NUMBER_cont_int:
-                                spb_iterate (e_dsc.p_buffer, e_dsc.p_bufoff + e_dsc.p_explen, cur_c,
-                                             if (!isdigit (cur_c))
-                                                     goto L_NUMBER_stage2;
-
-                                             ++e_dsc.p_explen;
-                                        );
-
-                                if (e_dsc.p_flags & SEXP_PFLAG_EOFOK)
-                                        goto L_NUMBER_stage3;
-                                else {
-                                        ret_p = SEXP_PRET_EUNFIN;
-                                        e_dsc.p_numstage = SEXP_NUMSTAGE_CONT_INT;
-
-                                        goto SKIP_LOOP;
-                                }
-                        }
-
-                        goto L_NUMBER_invalid;
-                }
-                break;
-        L_NUMBER_stage2:
-
-                switch (cur_c) {
-                case '.':
-                        ++e_dsc.p_explen;
-                        goto L_NUMBER_final_flt;
-                case 'e':
-                case 'E':
-                        ++e_dsc.p_explen;
-                L_NUMBER_final_exp:
-                        e_dsc.p_numclass = SEXP_NUMCLASS_EXP;
-
-                        if (e_dsc.p_bufoff + e_dsc.p_explen < spb_len) {
-                                cur_c = spb_octet (e_dsc.p_buffer, e_dsc.p_bufoff + e_dsc.p_explen);
-
-                                switch (cur_c) {
-                                case '+':
-
-                                case '-':
-                                        ++e_dsc.p_explen;
-                                }
-                        L_NUMBER_final_exp2:
-                                spb_iterate (e_dsc.p_buffer, e_dsc.p_bufoff + e_dsc.p_explen, cur_c,
-                                             if (!isdigit (cur_c)) {
-                                                     if (isdigit (spb_octet (e_dsc.p_buffer,
-                                                                             e_dsc.p_bufoff + e_dsc.p_explen - 1)))
-                                                     {
-                                                             /*
-                                                              * We've reached some non-digit character but the previous
-                                                              * one was a digit - we consider this to be the end of the
-                                                              * exponent
-                                                              */
-                                                             goto L_NUMBER_stage3;
-                                                     } else {
-                                                             /*
-                                                              * Only digits are allowed right after the sign of exponent
-                                                              * characters
-                                                              */
-                                                             goto L_NUMBER_invalid;
-                                                     }
-                                             }
-                                             ++e_dsc.p_explen;
-                                        );
-
-                                if (e_dsc.p_flags & SEXP_PFLAG_EOFOK)
-                                        goto L_NUMBER_stage3;
-                                else {
-                                        ret_p = SEXP_PRET_EUNFIN;
-                                        e_dsc.p_numstage = SEXP_NUMSTAGE_FINAL_EXP2;
-
-                                        goto SKIP_LOOP;
-                                }
-                        } else {
-                                if (e_dsc.p_flags & SEXP_PFLAG_EOFOK)
-                                        goto L_NUMBER_invalid;
-                        }
-
-                        if (e_dsc.p_flags & SEXP_PFLAG_EOFOK)
-                                goto L_NUMBER_stage3;
-                        else {
-                                ret_p = SEXP_PRET_EUNFIN;
-                                e_dsc.p_numstage = SEXP_NUMSTAGE_FINAL_EXP;
-
-                                goto SKIP_LOOP;
-                        }
-                }
-        L_NUMBER_stage3:
-                /*
-                 * Find out whether the number parsed in the previous stages
-                 * in a length prefix. Length prefix a non-negative integer
-                 * followed by an expression.
-                 *
-                 * We need the number to be stored in a continues memory region
-                 * because the string to number conversion API doesn't support
-                 * sparse buffers currently. However, if the whole number happens
-                 * to be stored in just one buffer, we can get a pointer to it
-                 * using the spb_direct function. In other case, we try to copy
-                 * the number to a statically allocated buffer and if it's too
-                 * large we allocate a new buffer on the heap.
-                 */
-
-                e_dsc.sp_data = (void *)spb_direct (e_dsc.p_buffer, e_dsc.p_bufoff, e_dsc.p_explen);
-                e_dsc.sp_free = NULL;
-
-                if (e_dsc.sp_data == NULL) {
-                        if (e_dsc.p_explen <= (sizeof _nbuffer / sizeof (uint8_t)))
-                                e_dsc.sp_data = (void *)_nbuffer;
-                        else {
-                                e_dsc.sp_data = sm_alloc (sizeof (uint8_t) * e_dsc.p_explen);
-                                e_dsc.sp_free = sm_free;
-
-                                if (e_dsc.sp_data == NULL) {
-                                        e_dsc.p_numstage = SEXP_NUMSTAGE_3;
-                                        ret_p = SEXP_PRET_EUNFIN;
-                                        break;
-                                }
-                        }
-
-                        if (spb_pick (e_dsc.p_buffer, e_dsc.p_bufoff,
-                                      e_dsc.p_explen, e_dsc.sp_data) != 0)
-                        {
-                                ret_p = SEXP_PRET_EUNDEF;
-                                break;
-                        }
-                }
-
-                nbuffer = (uint8_t *)e_dsc.sp_data;
-                cur_c   = spb_octet (e_dsc.p_buffer, e_dsc.p_bufoff + e_dsc.p_explen);
-
-                if (e_dsc.p_numclass == SEXP_NUMCLASS_UINT) {
-                        uint64_t explen = strto_uint64((char *)nbuffer, e_dsc.p_explen, NULL, 10);
-
-                        if (explen == 0 && (errno == EINVAL || errno == ERANGE)) {
-                                ret_p = SEXP_PRET_EINVAL;
-                                break;
-                        }
->>>>>>> b554b197
 
 			nbuffer = (uint8_t *)e_dsc.sp_data;
 			cur_c = spb_octet (e_dsc.p_buffer, e_dsc.p_bufoff + e_dsc.p_explen);
 
 			if (e_dsc.p_numclass == SEXP_NUMCLASS_UINT) {
-				uint64_t explen = strto_uint64_dec ((char *)nbuffer, e_dsc.p_explen, NULL);
+				uint64_t explen = strto_uint64((char *)nbuffer, e_dsc.p_explen, NULL, 10);
 
 				if (explen == 0 && (errno == EINVAL || errno == ERANGE)) {
 					ret_p = SEXP_PRET_EINVAL;
@@ -1178,14 +902,8 @@
 			if (e_dsc.p_explen > 0) {
 				SEXP_val_t v_dsc;
 
-<<<<<<< HEAD
 				if (e_dsc.p_numclass == SEXP_NUMCLASS_INT) {
-					int64_t number = strto_int64_dec ((char *)nbuffer, e_dsc.p_explen, NULL);
-=======
-                        switch (e_dsc.p_numclass) {
-                        case SEXP_NUMCLASS_INT: {
-                                int64_t number = strto_int64((char *)nbuffer, e_dsc.p_explen, NULL, 10);
->>>>>>> b554b197
+					int64_t number = strto_int64((char *)nbuffer, e_dsc.p_explen, NULL, 10);
 
 					if (errno == ERANGE) {
 						goto L_NUMBER_invalid;
@@ -1194,7 +912,6 @@
 #ifndef NDEBUG
 						abort ();
 #endif
-<<<<<<< HEAD
 						goto L_NUMBER_invalid;
 					}
 
@@ -1242,70 +959,12 @@
 						}
 					}
 				} else if (e_dsc.p_numclass == SEXP_NUMCLASS_UINT) {
-					uint64_t number = strto_uint64_dec ((char *)nbuffer, e_dsc.p_explen, NULL);
+					uint64_t number = strto_uint64((char *)nbuffer, e_dsc.p_explen, NULL, 10);
 
 					if (errno == ERANGE) {
 						goto L_NUMBER_invalid;
 					}
 					if (errno == EINVAL) {
-=======
-                                        goto L_NUMBER_invalid;
-                                }
-
-                                if (number < INT16_MIN) {
-                                        if (number < INT32_MIN) {
-                                                /* 64 */
-                                                if (SEXP_val_new (&v_dsc, sizeof (struct SEXP_val_num_i64),
-                                                                  SEXP_VALTYPE_NUMBER) != 0)
-                                                {
-                                                        /* TODO: handle this */
-                                                        abort ();
-                                                }
-                                                SEXP_NCASTP(i64,v_dsc.mem)->n = (int64_t)number;
-                                                SEXP_NCASTP(i64,v_dsc.mem)->t = SEXP_NUM_INT64;
-                                        } else {
-                                                /* 32 */
-                                                if (SEXP_val_new (&v_dsc, sizeof (struct SEXP_val_num_i32),
-                                                                  SEXP_VALTYPE_NUMBER) != 0)
-                                                {
-                                                        /* TODO: handle this */
-                                                        abort ();
-                                                }
-                                                SEXP_NCASTP(i32,v_dsc.mem)->n = (int32_t)number;
-                                                SEXP_NCASTP(i32,v_dsc.mem)->t = SEXP_NUM_INT32;
-                                        }
-                                } else {
-                                        if (number < INT8_MIN) {
-                                                /* 16 */
-                                                if (SEXP_val_new (&v_dsc, sizeof (struct SEXP_val_num_i16),
-                                                                  SEXP_VALTYPE_NUMBER) != 0)
-                                                {
-                                                        /* TODO: handle this */
-                                                        abort ();
-                                                }
-                                                SEXP_NCASTP(i16,v_dsc.mem)->n = (int16_t)number;
-                                                SEXP_NCASTP(i16,v_dsc.mem)->t = SEXP_NUM_INT16;
-                                        } else {
-                                                /* 8 */
-                                                if (SEXP_val_new (&v_dsc, sizeof (struct SEXP_val_num_i8),
-                                                                  SEXP_VALTYPE_NUMBER) != 0)
-                                                {
-                                                        /* TODO: handle this */
-                                                        abort ();
-                                                }
-                                                SEXP_NCASTP(i8,v_dsc.mem)->n = (int8_t)number;
-                                                SEXP_NCASTP(i8,v_dsc.mem)->t = SEXP_NUM_INT8;
-                                        }
-                                }
-                        }       break;
-                        case SEXP_NUMCLASS_UINT: {
-                                uint64_t number = strto_uint64((char *)nbuffer, e_dsc.p_explen, NULL, 10);
-
-                                switch (errno) {
-                                case ERANGE:
-                                        goto L_NUMBER_invalid;
-                                case EINVAL:
->>>>>>> b554b197
 #ifndef NDEBUG
 						abort ();
 #endif
