/*
 * Copyright 2009 Red Hat Inc., Durham, North Carolina.
 * All Rights Reserved.
 *
 * This library is free software; you can redistribute it and/or
 * modify it under the terms of the GNU Lesser General Public
 * License as published by the Free Software Foundation; either
 * version 2.1 of the License, or (at your option) any later version.
 *
 * This library is distributed in the hope that it will be useful,
 * but WITHOUT ANY WARRANTY; without even the implied warranty of
 * MERCHANTABILITY or FITNESS FOR A PARTICULAR PURPOSE.  See the GNU
 * Lesser General Public License for more details.
 *
 * You should have received a copy of the GNU Lesser General Public
 * License along with this library; if not, write to the Free Software
 * Foundation, Inc., 59 Temple Place, Suite 330, Boston, MA  02111-1307  USA
 *
 * Authors:
 *      "Daniel Kopecek" <dkopecek@redhat.com>
 */

#ifdef HAVE_CONFIG_H
#include <config.h>
#endif

#include <stdarg.h>
#include <string.h>
#include <errno.h>
#if defined(SEAP_THREAD_SAFE)
# include <pthread.h>
#endif

#include "generic/common.h"
#include "public/sm_alloc.h"
#include "_seap-types.h"
#include "_sexp-types.h"
#include "_sexp-manip.h"
#include "_seap-scheme.h"
#include "generic/redblack.h"
#include "_seap-command.h"
#include "_seap-packet.h"
#include "_seap.h"

int SEAP_cmd_register (SEAP_CTX_t *ctx, SEAP_cmdcode_t code, uint32_t flags, SEAP_cmdfn_t func, ...) /* sd, arg */
{
        va_list ap;
        int     sd;
        void   *arg;

        SEAP_desc_t   *dsc;
        SEAP_cmdtbl_t *tbl;
        SEAP_cmdrec_t *rec;

        _A(ctx  != NULL);
        _A(func != NULL);

        sd  = -1;
        arg = NULL;

        va_start (ap, func);

        if (flags & SEAP_CMDREG_LOCAL) {
                sd  = va_arg (ap, int);
                dsc = SEAP_desc_get (ctx->sd_table, sd);

                if (dsc == NULL) {
			va_end(ap);
                        return (-1);
		}

                tbl = dsc->cmd_c_table;
        } else {
                tbl = ctx->cmd_c_table;
        }

        _A(tbl != NULL);

        if (flags & SEAP_CMDREG_USEARG) {
                arg = va_arg (ap, void *);
                _A(arg != NULL);
        }

	va_end(ap);

        rec = SEAP_cmdrec_new ();
        rec->code = code;
        rec->func = func;
        rec->arg  = arg;

        switch (SEAP_cmdtbl_add (tbl, rec)) {
        case 0:
                /* rec is freed by SEAP_cmdtbl_add */
                break;
        case SEAP_CMDTBL_ECOLL:
                dI("Can't register command: code=%u, tbl=%p: already registered.",
                   code, (void *)tbl);
                SEAP_cmdrec_free (rec);
                return (-1);
        case -1:
                dI("Can't register command: code=%u, func=%p, tbl=%p, arg=%p: errno=%u, %s.",
                   code, (void *)func, (void *)tbl, arg, errno, strerror (errno));
                SEAP_cmdrec_free (rec);
                return (-1);
        default:
                SEAP_cmdrec_free (rec);
                errno = EDOOFUS;
                return (-1);
        }

        return (0);
}

/*
 *  SEAP_cmd_register (ctx, SEAP_CMDREG_USEARG, 1, cmdfn, sd, NULL);
 *  SEAP_cmd_register (ctx, SEAP_CMDREG_GLOBAL, 1, cmdfn);
 *  SEAP_cmd_register (ctx, 0, 1, cmdfn, sd);
 *  SEAP_cmd_register (ctx, SEAP_CMDREG_USEARG | SEAP_CMDREG_GLOBAL, 1, cmdfn, NULL);
 */
SEAP_cmdrec_t *SEAP_cmdrec_new (void)
{
        SEAP_cmdrec_t *r;

        r = sm_talloc (SEAP_cmdrec_t);
        r->code = 0;
        r->func = NULL;
        r->arg  = NULL;

        return (r);
}

void SEAP_cmdrec_free (SEAP_cmdrec_t *r)
{
        sm_free (r);
}

SEAP_cmdtbl_t *SEAP_cmdtbl_new (void)
{
        SEAP_cmdtbl_t *t;

        t = sm_talloc (SEAP_cmdtbl_t);

        t->table = NULL;
        t->maxcnt = 0;

#if defined(SEAP_THREAD_SAFE)
        if (pthread_rwlock_init (&t->lock, NULL) != 0) {
                dI("Can't initialize rwlock: %u, %s.",
                   errno, strerror (errno));
                sm_free (t);
                return (NULL);
        }
#endif
        return (t);
}

void SEAP_cmdtbl_free (SEAP_cmdtbl_t *t)
{
        if (t != NULL)
                SEAP_cmdtbl_backendT_free (t);
        sm_free(t);
}

int SEAP_cmdtbl_setsize (SEAP_cmdtbl_t *t, size_t maxsz)
{
        t->maxcnt = maxsz;
        return (0);
}

int SEAP_cmdtbl_setfl (SEAP_cmdtbl_t *t, uint8_t f)
{
        t->flags |= f;
        return (0);
}

int SEAP_cmdtbl_unsetfl (SEAP_cmdtbl_t *t, uint8_t f)
{
        t->flags &= ~(f);
        return (0);
}

int SEAP_cmdtbl_add (SEAP_cmdtbl_t *t, SEAP_cmdrec_t *r)
{
        return SEAP_cmdtbl_backendT_add (t, r);
}

int SEAP_cmdtbl_ins (SEAP_cmdtbl_t *t, SEAP_cmdrec_t *r)
{
        return SEAP_cmdtbl_backendT_ins (t, r);
}

int SEAP_cmdtbl_del (SEAP_cmdtbl_t *t, SEAP_cmdrec_t *r)
{
        return SEAP_cmdtbl_backendT_del (t, r->code);
}

SEAP_cmdrec_t *SEAP_cmdtbl_get (SEAP_cmdtbl_t *t, SEAP_cmdcode_t c)
{
        return SEAP_cmdtbl_backendT_get (t, c);
}

int SEAP_cmdtbl_cmp (SEAP_cmdrec_t *a, SEAP_cmdrec_t *b)
{
        return (int)(a->code - b->code);
}

int SEAP_cmd_unregister (SEAP_CTX_t *ctx, SEAP_cmdcode_t code)
{
        return(-1);
}

static SEXP_t *__SEAP_cmd_sync_handler (SEXP_t *res, void *arg)
{
        struct SEAP_synchelper *h = (struct SEAP_synchelper *)arg;

        h->args = res;
        (void) pthread_mutex_lock (&h->mtx);
        h->signaled = 1;
        (void) pthread_cond_signal (&h->cond);
        (void) pthread_mutex_unlock (&h->mtx);

        return (NULL);
}

SEXP_t *SEAP_cmd_exec (SEAP_CTX_t    *ctx,
                       int            sd,
                       uint32_t       flags,
                       SEAP_cmdcode_t code,
                       SEXP_t        *args,
                       SEAP_cmdtype_t type,
                       SEAP_cmdfn_t   func,
                       void          *funcarg)
{
        SEAP_desc_t   *dsc;
        SEAP_cmdrec_t *rec;
        SEAP_cmdtbl_t *tbl[2];
        SEXP_t        *res;
        int8_t i;

        _A(ctx != NULL);

#if !defined(NDEBUG) || defined(VALIDATE_SEXP)
        if (args != NULL) {
                SEXP_VALIDATE(args);
        }
#endif

<<<<<<< HEAD
        dD("code=%u, args=%p\n", code, args);
=======
        dI("code=%u, args=%p", code, args);
>>>>>>> d0f5524c

        dsc = SEAP_desc_get (ctx->sd_table, sd);

        if (dsc == NULL)
                return (NULL);

        if (flags & (SEAP_EXEC_LOCAL | SEAP_EXEC_WQUEUE)) {
<<<<<<< HEAD
                dD("EXEC_LOCAL\n");
=======
                dI("EXEC_LOCAL");
>>>>>>> d0f5524c

                /* get table pointers */
                if (flags & SEAP_EXEC_WQUEUE) {
                        i = 0;
                        tbl[0] = dsc->cmd_w_table;
                } else if (flags & SEAP_EXEC_LONLY) {
                        i = 0;
                        tbl[0] = dsc->cmd_c_table;
                } else {
                        i = 1;

                        if (flags & SEAP_EXEC_GFIRST) {
                                tbl[1] = ctx->cmd_c_table;
                                tbl[0] = dsc->cmd_c_table;
                        } else {
                                tbl[1] = dsc->cmd_c_table;
                                tbl[0] = ctx->cmd_c_table;
                        }
                }

                /* lookup command */
                rec = NULL;

                for (; i >= 0; --i)
                        if ((rec = SEAP_cmdtbl_get (tbl[i], code)) != NULL)
                                break;

<<<<<<< HEAD
                dD("rec=%p, w=%u\n", rec, (flags & SEAP_EXEC_WQUEUE) ? 1 : 0);
=======
                dI("rec=%p, w=%u", rec, (flags & SEAP_EXEC_WQUEUE) ? 1 : 0);
>>>>>>> d0f5524c

                if (rec == NULL) {

                        return (NULL);
                }
                /* execute command */
                res = rec->func (args, rec->arg);

<<<<<<< HEAD
                dD("res=%p\n", res);
=======
                dI("res=%p", res);
>>>>>>> d0f5524c

                /* filter result */
                if (func != NULL)
                        res = func (res, funcarg);

<<<<<<< HEAD
                dD("func@%p(res)=%p\n", func, res);
=======
                dI("func@%p(res)=%p", func, res);
>>>>>>> d0f5524c

                /* delete command from the wait queue */
                if (flags & SEAP_EXEC_WQUEUE) {
                        SEAP_cmdtbl_del(tbl[i], rec);
                }

                return (res);
        } else {
                SEAP_cmd_t    *cmdptr;
                SEAP_packet_t *packet;

<<<<<<< HEAD
                dD("EXEC_REMOTE\n");
=======
                dI("EXEC_REMOTE");
>>>>>>> d0f5524c

                packet = SEAP_packet_new ();
                cmdptr = SEAP_packet_settype (packet, SEAP_PACKET_CMD);

                cmdptr->id    = SEAP_desc_gencmdid (ctx->sd_table, sd);
                cmdptr->rid   = 0;
                cmdptr->class = SEAP_CMDCLASS_USR;
                cmdptr->code  = code;
                cmdptr->args  = args;
                cmdptr->flags = 0;

                switch (type) {
                case SEAP_CMDTYPE_SYNC: {
                        struct SEAP_synchelper h;

                        cmdptr->flags |= SEAP_CMDFLAG_SYNC;

                        if (pthread_cond_init (&h.cond, NULL) != 0 ||
                            pthread_mutex_init (&h.mtx, NULL) != 0)
                                abort ();

                        h.args = NULL;
                        h.signaled = 0;

                        if (pthread_mutex_lock (&(h.mtx)) != 0)
                                abort ();

                        rec = SEAP_cmdrec_new ();
                        rec->code = cmdptr->id;
                        rec->func = &__SEAP_cmd_sync_handler;
                        rec->arg  = &h;

                        switch (SEAP_cmdtbl_add (dsc->cmd_w_table, rec)) {
                        case 0:
                                break;
                        case SEAP_CMDTBL_ECOLL:
                                dI("Can't register async command handler: id=%u, tbl=%p, sd=%u: already registered.",
                                   rec->code, (void *)dsc->cmd_w_table, sd);
                                SEAP_cmdrec_free (rec);
                                return (NULL);
                        case -1:
                                dI("Can't register async command handler: id=%u, tbl=%p, sd=%u: errno=%u, %s.",
                                   rec->code, (void *)dsc->cmd_w_table, sd, errno, strerror (errno));
                                SEAP_cmdrec_free (rec);
                                return (NULL);
                        default:
                                SEAP_cmdrec_free (rec);
                                errno = EDOOFUS;
                                return (NULL);
                        }

                        if (SEAP_packet_send (ctx, sd, packet) != 0) {
                                protect_errno {
                                        dI("FAIL: errno=%u, %s.", errno, strerror (errno));
                                        SEAP_cmdtbl_del(dsc->cmd_w_table, rec);
                                        SEAP_packet_free (packet);
                                }
                                return (NULL);
                        }

                        if (flags & SEAP_EXEC_RECV) {
                                /* struct timespec timeout; */
                                SEAP_packet_t  *packet_rcv;
                                /*
                                 * We have to do own receiving of events. We'll queue
                                 * all events (errors, messages) that we are not interested
                                 * in. After a command (reply) is received, we'll try to
                                 * check whether the condition we are waiting for was signaled.
                                 */

                                packet_rcv = NULL;
                                /*
                                  timeout.tv_sec  = 0;
                                  timeout.tv_nsec = 0;
                                */
                                for (;;) {
                                        pthread_mutex_unlock(&h.mtx);

                                        if (SEAP_packet_recv(ctx, sd, &packet_rcv) != 0) {
                                                dI("FAIL: ctx=%p, sd=%d, errno=%u, %s.", ctx, sd, errno, strerror(errno));
                                                return(NULL);
                                        }

                                        switch(SEAP_packet_gettype(packet_rcv)) {
                                        case SEAP_PACKET_CMD:
                                                switch (__SEAP_recvmsg_process_cmd (ctx, sd, SEAP_packet_cmd(packet_rcv))) {
                                                case  0:
                                                        SEAP_packet_free(packet_rcv);
                                                        break;
                                                default:
                                                        errno = EDOOFUS;
                                                        return(NULL);
                                                }
                                        case SEAP_PACKET_MSG:
                                                /* FIXME */
                                                break;
                                        case SEAP_PACKET_ERR:
                                                /* FIXME */
                                                break;
                                        default:
                                                abort();
                                        }

                                        /* Morbo: THIS IS NOT HOW SYCHNRONIZATION WORKS! */
                                        if (h.signaled)
                                                break;
                                }
                        } else {
                                /*
                                 * Someone else does receiving of events for us.
                                 * Just wait for the condition to be signaled.
                                 */
                                if (pthread_cond_wait(&h.cond, &h.mtx) != 0) {
                                        /*
                                         * Fatal error - don't know how to handle
                                         * this so let's just call abort()...
                                         */
                                        abort();
                                }
                        }

                        dI("cond return: h.args=%p", h.args);

                        if (h.args == NULL)
                                res = NULL;
                        else if (func != NULL)
                                res = func (h.args, funcarg);
                        else
                                res = h.args;

                        /*
                         * SEAP_cmdtbl_del(dsc->cmd_w_table, rec);
                         */
                        pthread_mutex_unlock (&(h.mtx));
                        pthread_cond_destroy (&(h.cond));
                        pthread_mutex_destroy (&(h.mtx));
                        SEAP_packet_free (packet);

                        return (res);
                }
                case SEAP_CMDTYPE_ASYNC:
                        cmdptr->flags |= SEAP_CMDFLAG_ASYNC;

                        /* Register handler */
                        rec = SEAP_cmdrec_new ();
                        rec->code = cmdptr->id;
                        rec->func = func;
                        rec->arg  = funcarg;

                        switch (SEAP_cmdtbl_add (dsc->cmd_w_table, rec)) {
                        case 0:
                                break;
                        case SEAP_CMDTBL_ECOLL:
                                dI("Can't register async command handler: id=%u, tbl=%p, sd=%u: already registered.",
                                   rec->code, (void *)dsc->cmd_w_table, sd);
                                SEAP_cmdrec_free (rec);
                                return (NULL);
                        case -1:
                                dI("Can't register async command handler: id=%u, tbl=%p, sd=%u: errno=%u, %s.",
                                   rec->code, (void *)dsc->cmd_w_table, sd, errno, strerror (errno));
                                SEAP_cmdrec_free (rec);
                                return (NULL);
                        default:
                                SEAP_cmdrec_free (rec);
                                errno = EDOOFUS;
                                return (NULL);
                        }

                        if (SEAP_packet_send (ctx, sd, packet) != 0) {
                                protect_errno {
                                        dI("FAIL: errno=%u, %s.", errno, strerror (errno));
                                        SEAP_cmdtbl_del(dsc->cmd_w_table, rec);
                                        SEAP_cmdrec_free(rec);
                                        SEAP_packet_free (packet);
                                }
                                return (NULL);
                        }

                        SEAP_packet_free (packet);

                        return (args);
                default:
                        errno = EINVAL;
                        return (NULL);
                }
        }

        /* NOTREACHED */
        errno = EDOOFUS;
        return (NULL);
}

SEAP_cmdjob_t *SEAP_cmdjob_new (void)
{
        SEAP_cmdjob_t *j;

        j = sm_talloc (SEAP_cmdjob_t);
        j->ctx = NULL;
        j->sd  = -1;

        return (j);
}

void SEAP_cmdjob_free (SEAP_cmdjob_t *j)
{
        sm_free (j);
}<|MERGE_RESOLUTION|>--- conflicted
+++ resolved
@@ -245,11 +245,7 @@
         }
 #endif
 
-<<<<<<< HEAD
-        dD("code=%u, args=%p\n", code, args);
-=======
-        dI("code=%u, args=%p", code, args);
->>>>>>> d0f5524c
+        dD("code=%u, args=%p", code, args);
 
         dsc = SEAP_desc_get (ctx->sd_table, sd);
 
@@ -257,11 +253,7 @@
                 return (NULL);
 
         if (flags & (SEAP_EXEC_LOCAL | SEAP_EXEC_WQUEUE)) {
-<<<<<<< HEAD
-                dD("EXEC_LOCAL\n");
-=======
-                dI("EXEC_LOCAL");
->>>>>>> d0f5524c
+                dD("EXEC_LOCAL");
 
                 /* get table pointers */
                 if (flags & SEAP_EXEC_WQUEUE) {
@@ -289,11 +281,7 @@
                         if ((rec = SEAP_cmdtbl_get (tbl[i], code)) != NULL)
                                 break;
 
-<<<<<<< HEAD
-                dD("rec=%p, w=%u\n", rec, (flags & SEAP_EXEC_WQUEUE) ? 1 : 0);
-=======
-                dI("rec=%p, w=%u", rec, (flags & SEAP_EXEC_WQUEUE) ? 1 : 0);
->>>>>>> d0f5524c
+                dD("rec=%p, w=%u", rec, (flags & SEAP_EXEC_WQUEUE) ? 1 : 0);
 
                 if (rec == NULL) {
 
@@ -302,21 +290,13 @@
                 /* execute command */
                 res = rec->func (args, rec->arg);
 
-<<<<<<< HEAD
-                dD("res=%p\n", res);
-=======
-                dI("res=%p", res);
->>>>>>> d0f5524c
+                dD("res=%p", res);
 
                 /* filter result */
                 if (func != NULL)
                         res = func (res, funcarg);
 
-<<<<<<< HEAD
-                dD("func@%p(res)=%p\n", func, res);
-=======
-                dI("func@%p(res)=%p", func, res);
->>>>>>> d0f5524c
+                dD("func@%p(res)=%p", func, res);
 
                 /* delete command from the wait queue */
                 if (flags & SEAP_EXEC_WQUEUE) {
@@ -328,11 +308,7 @@
                 SEAP_cmd_t    *cmdptr;
                 SEAP_packet_t *packet;
 
-<<<<<<< HEAD
-                dD("EXEC_REMOTE\n");
-=======
-                dI("EXEC_REMOTE");
->>>>>>> d0f5524c
+                dD("EXEC_REMOTE");
 
                 packet = SEAP_packet_new ();
                 cmdptr = SEAP_packet_settype (packet, SEAP_PACKET_CMD);
