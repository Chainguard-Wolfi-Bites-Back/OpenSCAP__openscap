/**
 * @file   partition.c
 * @brief  partition probe implementation
 * @author "Daniel Kopecek" <dkopecek@redhat.com>
 *
 */

/*
 * Copyright 2011 Red Hat Inc., Durham, North Carolina.
 * All Rights Reserved.
 *
 * This library is free software; you can redistribute it and/or
 * modify it under the terms of the GNU Lesser General Public
 * License as published by the Free Software Foundation; either
 * version 2.1 of the License, or (at your option) any later version.
 *
 * This library is distributed in the hope that it will be useful,
 * but WITHOUT ANY WARRANTY; without even the implied warranty of
 * MERCHANTABILITY or FITNESS FOR A PARTICULAR PURPOSE.  See the GNU
 * Lesser General Public License for more details.
 *
 * You should have received a copy of the GNU Lesser General Public
 * License along with this library; if not, write to the Free Software
 * Foundation, Inc., 59 Temple Place, Suite 330, Boston, MA  02111-1307  USA
 *
 * Authors:
 *      "Daniel Kopecek" <dkopecek@redhat.com>
 */

#ifdef HAVE_CONFIG_H
#include <config.h>
#endif

#if defined(PROC_CHECK) && defined(__linux__)
#define _XOPEN_SOURCE /* for fdopen */
#include <sys/vfs.h>
#include <sys/types.h>
#include <sys/stat.h>
#include <fcntl.h>
#include <stdio.h>
#include <linux/fs.h>

#ifdef HAVE_PROC_MAGIC
#include <linux/magic.h>
#else /* RHEL5 work-around */
#define PROC_SUPER_MAGIC 0x9fa0
#endif

#endif


#if defined(HAVE_BLKID_GET_TAG_VALUE)
#include <blkid/blkid.h>
#endif

#include <stdlib.h>
#include <string.h>
#include <stdint.h>
#include <limits.h>
#include <sys/statvfs.h>
#include <probe-api.h>
#include <mntent.h>
#include <pcre.h>

#include "common/debug_priv.h"

#ifndef MTAB_PATH
# define MTAB_PATH "/proc/mounts"
#endif

#ifndef MTAB_LINE_MAX
# define MTAB_LINE_MAX 4096
#endif

const char *__OVAL_fs_types[][2] = {
	{ "adfs",       "ADFS_SUPER_MAGIC" },
	{ "affs",       "AFFS_SUPER_MAGIC" },
	{ "afs",        "AFS_SUPER_MAGIC" },
	{ "autofs",     "AUTOFS_SUPER_MAGIC" },
	{ "coda",       "CODA_SUPER_MAGIC" },
	{ "cramfs",     "CRAMFS_MAGIC" },
	{ "cramfs",     "CRAMFS_MAGIC_WEND" },
	{ "debugfs",    "DEBUGFS_MAGIC" },
	{ "sysfs",      "SYSFS_MAGIC" },
	{ "securityfs", "SECURITYFS_MAGIC" },
	{ "selinuxfs",  "SELINUX_MAGIC" },
	{ "ramfs",      "RAMFS_MAGIC" },
	{ "tmpfs",      "TMPFS_MAGIC" },
	{ "hugetlbfs",  "HUGETLBFS_MAGIC" },
	{ "squashfs",   "SQUASHFS_MAGIC" },
	{ "efs",        "EFS_SUPER_MAGIC" },
	{ "ext2",       "EXT2_SUPER_MAGIC" },
	{ "ext3",       "EXT3_SUPER_MAGIC" },
	{ "xenfs",      "XENFS_SUPER_MAGIC" },
	{ "ext4",       "EXT4_SUPER_MAGIC" },
	{ "btrfs",      "BTRFS_SUPER_MAGIC" },
	{ "hpfs",       "HPFS_SUPER_MAGIC" },
	{ "iso9660",    "ISOFS_SUPER_MAGIC" },
	{ "jffs2",      "JFFS2_SUPER_MAGIC" },
	{ "anon",       "ANON_INODE_FS_MAGIC" },
	{ "minix",      "MINIX_SUPER_MAGIC" },
	{ "minix",      "MINIX_SUPER_MAGIC2" },
	{ "minix2",     "MINIX2_SUPER_MAGIC" },
	{ "minix2",     "MINIX2_SUPER_MAGIC2" },
	{ "minix3",     "MINIX3_SUPER_MAGIC" },
	{ "msdos",      "MSDOS_SUPER_MAGIC" },
	{ "ncpfs",      "NCP_SUPER_MAGIC" },
	{ "nfs",        "NFS_SUPER_MAGIC" },
	{ "openprom",   "OPENPROM_SUPER_MAGIC" },
	{ "proc",       "PROC_SUPER_MAGIC" },
	{ "qnx4",       "QNX4_SUPER_MAGIC" },
	{ "reiserfs",   "REISERFS_SUPER_MAGIC" },
	{ "reiserfs",   "REISERFS_SUPER_MAGIC_STRING" },
	{ "reiser2fs",  "REISER2FS_SUPER_MAGIC_STRING" },
	{ "reiser2fs",  "REISER2FS_JR_SUPER_MAGIC_STRING" },
	{ "smbfs",      "SMB_SUPER_MAGIC" },
	{ "usbdevfs",   "USBDEVICE_SUPER_MAGIC" },
	{ "usbfs",      "USBDEVICE_SUPER_MAGIC" },
	{ "cgroup",     "CGROUP_SUPER_MAGIC" },
	{ "futexfs",    "FUTEXFS_SUPER_MAGIC" },
	{ "stack",      "STACK_END_MAGIC" },
	{ "devpts",     "DEVPTS_SUPER_MAGIC" },
	{ "sockfs",     "SOCKFS_MAGIC" }
};

static const char *correct_fstype(char *type)
{
	register size_t i;

	for (i = 0; i < sizeof __OVAL_fs_types/(sizeof(char *) * 2); ++i) {
		if (strcmp(__OVAL_fs_types[i][0], type) == 0)
			return __OVAL_fs_types[i][1];
	}

	return "";
}

static void add_mnt_opt(char ***mnt_opts, uint8_t mnt_ocnt, char *opt)
{
	*mnt_opts = realloc(*mnt_opts, sizeof(char *) * (mnt_ocnt + 1));
	(*mnt_opts)[mnt_ocnt - 1] = opt;
	(*mnt_opts)[mnt_ocnt] = NULL;
}

#if defined(HAVE_BLKID_GET_TAG_VALUE)
static int collect_item(probe_ctx *ctx, oval_schema_version_t over, struct mntent *mnt_ent, blkid_cache blkcache)
#else
static int collect_item(probe_ctx *ctx, oval_schema_version_t over, struct mntent *mnt_ent)
#endif
{
        SEXP_t *item;
        char   *uuid = "", *tok, *save = NULL, **mnt_opts = NULL;
        uint8_t mnt_ocnt;
        struct statvfs stvfs;

        /*
         * Get FS stats
         */
        if (statvfs(mnt_ent->mnt_dir, &stvfs) != 0)
                return (-1);

        /*
         * Get UUID
         */
#if defined(HAVE_BLKID_GET_TAG_VALUE)
        uuid = blkid_get_tag_value(blkcache, "UUID", mnt_ent->mnt_fsname);
        if (uuid == NULL) {
	        uuid = "";
        }
#endif
        /*
         * Create a NULL-terminated array from the mount options
         */
        mnt_ocnt = 0;

        tok = strtok_r(mnt_ent->mnt_opts, ",", &save);

        do {
            add_mnt_opt(&mnt_opts, ++mnt_ocnt, tok);
        } while ((tok = strtok_r(NULL, ",", &save)) != NULL);

<<<<<<< HEAD
        /*
         * Check for "remount", "bind" and "move" mount options
         * These options can't be found in /proc/mounts,
         * we must use flags got by statvfs().
         */
        if (stvfs.f_flag & MS_REMOUNT) {
            add_mnt_opt(&mnt_opts, ++mnt_ocnt, "remount");
        }
        if (stvfs.f_flag & MS_BIND) {
            add_mnt_opt(&mnt_opts, ++mnt_ocnt, "bind");
        }
        if (stvfs.f_flag & MS_MOVE) {
            add_mnt_opt(&mnt_opts, ++mnt_ocnt, "move");
        }

        dI("mnt_ocnt = %d, mnt_opts[mnt_ocnt]=%p\n", mnt_ocnt, mnt_opts[mnt_ocnt]);
=======
        dI("mnt_ocnt = %d, mnt_opts[mnt_ocnt]=%p", mnt_ocnt, mnt_opts[mnt_ocnt]);
>>>>>>> d0f5524c

	/*
	 * "Correct" the type (this won't be (hopefully) needed in a later version
	 * of OVAL)
	 */
        if (oval_schema_version_cmp(over, OVAL_SCHEMA_VERSION(5.10)) < 0)
	        mnt_ent->mnt_type = (char *)correct_fstype(mnt_ent->mnt_type);

        /*
         * Create the item
         */
        item = probe_item_create(OVAL_LINUX_PARTITION, NULL,
                                 "mount_point",   OVAL_DATATYPE_STRING,   mnt_ent->mnt_dir,
                                 "device",        OVAL_DATATYPE_STRING,   mnt_ent->mnt_fsname,
                                 "uuid",          OVAL_DATATYPE_STRING,   uuid,
                                 "fs_type",       OVAL_DATATYPE_STRING,   mnt_ent->mnt_type,
                                 "mount_options", OVAL_DATATYPE_STRING_M, mnt_opts,
                                 "total_space",   OVAL_DATATYPE_INTEGER, (int64_t)stvfs.f_blocks,
                                 "space_used",    OVAL_DATATYPE_INTEGER, (int64_t)(stvfs.f_blocks - stvfs.f_bfree),
                                 "space_left",    OVAL_DATATYPE_INTEGER, (int64_t)stvfs.f_bfree,
                                 NULL);

#if defined(HAVE_BLKID_GET_TAG_VALUE)
        /*
         * If the partition doesn't have an UUID assigned, set the uuid entity status to
         * "does not exist" which means that the value was collected but does not exist
         * on the system.
         */
        if (strcmp(uuid, "") == 0) {
	        probe_itement_setstatus(item, "uuid", 1, SYSCHAR_STATUS_DOES_NOT_EXIST);
        }
#else
	/* Compiled without blkid library, we don't collect UUID */
	probe_itement_setstatus(item, "uuid", 1, SYSCHAR_STATUS_NOT_COLLECTED);
#endif /* HAVE_BLKID_GET_TAG_VALUE */

        probe_item_collect(ctx, item);
        oscap_free(mnt_opts);

        return (0);
}

int probe_main(probe_ctx *ctx, void *probe_arg)
{
        int probe_ret = 0;
        SEXP_t *mnt_entity, *mnt_opval, *mnt_entval, *probe_in;
        char    mnt_path[PATH_MAX];
        oval_operation_t mnt_op;
        FILE *mnt_fp;
        oval_schema_version_t obj_over;
#if defined(PROC_CHECK) && defined(__linux__)
        int   mnt_fd;
        struct statfs stfs;

        mnt_fd = open(MTAB_PATH, O_RDONLY);

        if (mnt_fd < 0)
                return (PROBE_ESYSTEM);

        if (fstatfs(mnt_fd, &stfs) != 0) {
                close(mnt_fd);
                return (PROBE_ESYSTEM);
        }

        if (stfs.f_type != PROC_SUPER_MAGIC) {
                close(mnt_fd);
                return (PROBE_EFATAL);
        }

        mnt_fp = fdopen(mnt_fd, "r");

        if (mnt_fp == NULL) {
                close(mnt_fd);
                return (PROBE_ESYSTEM);
        }
#else
        mnt_fp = fopen(MTAB_PATH, "r");

        if (mnt_fp == NULL)
                return (PROBE_ESYSTEM);
#endif
        probe_in   = probe_ctx_getobject(ctx);
        obj_over   = probe_obj_get_platform_schema_version(probe_in);
        mnt_entity = probe_obj_getent(probe_in, "mount_point", 1);

        if (mnt_entity == NULL) {
                fclose(mnt_fp);
                return (PROBE_ENOENT);
        }

        mnt_opval = probe_ent_getattrval(mnt_entity, "operation");

        if (mnt_opval != NULL) {
                mnt_op = (oval_operation_t)SEXP_number_geti(mnt_opval);
                SEXP_free(mnt_opval);
        } else
                mnt_op = OVAL_OPERATION_EQUALS;

        mnt_entval = probe_ent_getval(mnt_entity);

        if (!SEXP_stringp(mnt_entval)) {
                SEXP_free(mnt_entval);
                SEXP_free(mnt_entity);
		fclose(mnt_fp);
                return (PROBE_EINVAL);
        }

        SEXP_string_cstr_r(mnt_entval, mnt_path, sizeof mnt_path);
        SEXP_free(mnt_entval);
        SEXP_free(mnt_entity);

        if (mnt_fp != NULL) {
                char buffer[MTAB_LINE_MAX];
                struct mntent mnt_ent, *mnt_entp;

                pcre *re = NULL;
                const char *estr = NULL;
                int eoff = -1;
#if defined(HAVE_BLKID_GET_TAG_VALUE)
                blkid_cache blkcache;

                if (blkid_get_cache(&blkcache, NULL) != 0) {
                        endmntent(mnt_fp);
                        return (PROBE_EUNKNOWN);
                }
#endif
                if (mnt_op == OVAL_OPERATION_PATTERN_MATCH) {
                        re = pcre_compile(mnt_path, PCRE_UTF8, &estr, &eoff, NULL);

                        if (re == NULL) {
                                endmntent(mnt_fp);
                                return (PROBE_EINVAL);
                        }
                }

                while ((mnt_entp = getmntent_r(mnt_fp, &mnt_ent,
                                               buffer, sizeof buffer)) != NULL)
                {
			if (strcmp(mnt_entp->mnt_type, "rootfs") == 0)
			    continue;

                        if (mnt_op == OVAL_OPERATION_EQUALS) {
                                if (strcmp(mnt_entp->mnt_dir, mnt_path) == 0) {
#if defined(HAVE_BLKID_GET_TAG_VALUE)
	                                collect_item(ctx, obj_over, mnt_entp, blkcache);
#else
	                                collect_item(ctx, obj_over, mnt_entp);
#endif
                                        break;
                                }
			} else if (mnt_op == OVAL_OPERATION_NOT_EQUAL) {
				if (strcmp(mnt_entp->mnt_dir, mnt_path) != 0) {
					if (
#if defined(HAVE_BLKID_GET_TAG_VALUE)
						collect_item(ctx, obj_over, mnt_entp, blkcache)
#else
						collect_item(ctx, obj_over, mnt_entp)
#endif
					!= 0)
						break;
                                }
                        } else if (mnt_op == OVAL_OPERATION_PATTERN_MATCH) {
                                int rc;

                                rc = pcre_exec(re, NULL, mnt_entp->mnt_dir,
                                               strlen(mnt_entp->mnt_dir), 0, 0, NULL, 0);

                                if (rc == 0) {
	                                if (
#if defined(HAVE_BLKID_GET_TAG_VALUE)
		                                collect_item(ctx, obj_over, mnt_entp, blkcache)
#else
		                                collect_item(ctx, obj_over, mnt_entp)
#endif
                                        != 0)
		                                break;
                                }
                                /* XXX: check for pcre_exec error */
                        }
                }

                endmntent(mnt_fp);

                if (mnt_op == OVAL_OPERATION_PATTERN_MATCH)
                        pcre_free(re);
        }

        return (probe_ret);
}<|MERGE_RESOLUTION|>--- conflicted
+++ resolved
@@ -179,7 +179,6 @@
             add_mnt_opt(&mnt_opts, ++mnt_ocnt, tok);
         } while ((tok = strtok_r(NULL, ",", &save)) != NULL);
 
-<<<<<<< HEAD
         /*
          * Check for "remount", "bind" and "move" mount options
          * These options can't be found in /proc/mounts,
@@ -195,10 +194,7 @@
             add_mnt_opt(&mnt_opts, ++mnt_ocnt, "move");
         }
 
-        dI("mnt_ocnt = %d, mnt_opts[mnt_ocnt]=%p\n", mnt_ocnt, mnt_opts[mnt_ocnt]);
-=======
         dI("mnt_ocnt = %d, mnt_opts[mnt_ocnt]=%p", mnt_ocnt, mnt_opts[mnt_ocnt]);
->>>>>>> d0f5524c
 
 	/*
 	 * "Correct" the type (this won't be (hopefully) needed in a later version
