/**
 * @file   rpmverifypackage.c
 * @brief  rpmverifypackage probe
 * @author "Daniel Kopecek" <dkopecek@redhat.com>
 * @author "Petr Lautrbach" <plautrba@redhat.com>
 *
 */

/*
 * Copyright 2012 Red Hat Inc., Durham, North Carolina.
 * All Rights Reserved.
 *
 * This library is free software; you can redistribute it and/or
 * modify it under the terms of the GNU Lesser General Public
 * License as published by the Free Software Foundation; either
 * version 2.1 of the License, or (at your option) any later version.
 *
 * This library is distributed in the hope that it will be useful,
 * but WITHOUT ANY WARRANTY; without even the implied warranty of
 * MERCHANTABILITY or FITNESS FOR A PARTICULAR PURPOSE.  See the GNU
 * Lesser General Public License for more details.
 *
 * You should have received a copy of the GNU Lesser General Public
 * License along with this library; if not, write to the Free Software
 * Foundation, Inc., 59 Temple Place, Suite 330, Boston, MA  02111-1307  USA
 *
 * Authors:
 *      "Daniel Kopecek" <dkopecek@redhat.com>
 *      "Petr Lautrbach" <plautrba@redhat.com>
 */

#ifdef HAVE_CONFIG_H
#include <config.h>
#endif

#include <stdio.h>
#include <string.h>
#include <errno.h>
#include <assert.h>
#include <limits.h>
#include <sys/types.h>
#include <sys/stat.h>
#include <fcntl.h>
#include <pcre.h>

#include "rpm-helper.h"
#include "probe-chroot.h"

/* Individual RPM headers */
#include <rpm/rpmfi.h>
#include <rpm/rpmcli.h>
#include <popt.h>

/* SEAP */
#include <probe-api.h>
#include <alloc.h>
#include <common/assume.h>
#include "debug_priv.h"
#include "probe/entcmp.h"

#include <probe/probe.h>
#include <probe/option.h>

typedef struct {
	const char *a_name;
	uint64_t    a_flag;
	const char *a_option;
} rpmverifypackage_bhmap_t;

const rpmverifypackage_bhmap_t rpmverifypackage_bhmap[] = {
	{ "nodeps",        (uint64_t)VERIFY_DEPS      , "--nodeps"},
	{ "nodigest",      (uint64_t)VERIFY_DIGEST    , "--nodigest"},
	{ "noscripts",     (uint64_t)VERIFY_SCRIPT    , "--noscript"},
	{ "nosignature",   (uint64_t)VERIFY_SIGNATURE , "--nosignature"}
};

struct rpmverify_res {
	char *name;  /**< package name */
	char *epoch;
	char *version;
	char *release;
	char *arch;
	char extended_name[1024];
	uint64_t vflags; /**< rpm verify flags */
	uint64_t vresults;
};

#define RPMVERIFY_SKIP_CONFIG 0x1000000000000000
#define RPMVERIFY_SKIP_GHOST  0x2000000000000000
#define RPMVERIFY_RPMATTRMASK 0x00000000ffffffff

static struct verifypackage_global {
	struct rpm_probe_global rpm;
	struct probe_chroot chr;
} g_rpm;

static struct poptOption optionsTable[] = {
	{ NULL, '\0', POPT_ARG_INCLUDE_TABLE, rpmcliAllPoptTable, 0,
	    "Common options for all rpm modes and executables:", NULL },
	{ NULL, '\0', POPT_ARG_INCLUDE_TABLE, rpmVerifyPoptTable, 0,
	    "Query options (with -q or --query):", NULL },
	POPT_AUTOALIAS
	POPT_AUTOHELP
	POPT_TABLEEND
};

#define RPMVERIFY_LOCK   RPM_MUTEX_LOCK(&g_rpm.rpm.mutex)

#define RPMVERIFY_UNLOCK RPM_MUTEX_UNLOCK(&g_rpm.rpm.mutex)

#define CHROOT_ENTER() probe_chroot_enter(&g_rpm.chr)

#define CHROOT_LEAVE() probe_chroot_leave(&g_rpm.chr)

#define CHROOT_IS_SET() probe_chroot_is_set(&g_rpm.chr)

#define CHROOT_PATH() probe_chroot_get_path(&g_rpm.chr)

/* modify passed-in iterator to test also given entity */
static int adjust_filter(rpmdbMatchIterator iterator, SEXP_t *ent, rpmTag rpm_tag) {
	oval_operation_t ent_op;
	char ent_str[1024] = "";
	int ret = 0;

	if (ent) {
		ent_op = probe_ent_getoperation(ent, OVAL_OPERATION_EQUALS);
		PROBE_ENT_STRVAL(ent, ent_str, sizeof ent_str, /* void */, strcpy(ent_str, ""););
		if (rpm_tag == RPMTAG_EPOCH && strcmp(ent_str, "(none)") == 0) {
			return ret;
		}

		switch (ent_op) {
		case OVAL_OPERATION_EQUALS:
			if (rpmdbSetIteratorRE (iterator, rpm_tag, RPMMIRE_STRCMP, ent_str) != 0)
				ret = -1;

			break;
		case OVAL_OPERATION_PATTERN_MATCH:
			if (rpmdbSetIteratorRE (iterator, rpm_tag, RPMMIRE_REGEX,
						(const char *)ent_str) != 0)
				ret = -1;

			break;
		default:
			ret = 0;
		}
	}
	return ret;
}

static int rpmverify_collect(probe_ctx *ctx,
			     SEXP_t *name_ent, SEXP_t *epoch_ent, SEXP_t *version_ent, SEXP_t *release_ent, SEXP_t *arch_ent,
			     uint64_t flags,
			     int (*callback)(probe_ctx *, struct rpmverify_res *))
{
	rpmdbMatchIterator match;
	Header pkgh;
	int  ret = -1;
	unsigned int i, j, rpmcli_argc = 0;
	const char * rpmcli_argv[10];
	poptContext rpmcli_context;
	QVA_t qva;

	RPMVERIFY_LOCK;

	match = rpmtsInitIterator (g_rpm.rpm.rpmts, RPMDBI_PACKAGES, NULL, 0);
	if (match == NULL) {
		ret = 0;
		goto ret;
	}

	if ((ret = adjust_filter(match, name_ent, RPMTAG_NAME)) == -1) {
		dE("can't adjust filter with name");
		goto ret;
	}
	if ((ret = adjust_filter(match, epoch_ent, RPMTAG_EPOCH)) == -1) {
		dE("can't adjust filter with epoch");
		goto ret;
	}
	if ((ret = adjust_filter(match, version_ent, RPMTAG_VERSION)) == -1) {
		dE("can't adjust filter with version");
		goto ret;
	}
	if ((ret = adjust_filter(match, release_ent, RPMTAG_RELEASE)) == -1) {
		dE("can't adjust filter with version");
		goto ret;
	}
	if ((ret = adjust_filter(match, arch_ent, RPMTAG_ARCH)) == -1) {
		dE("can't adjust filter with version");
		goto ret;
	}

	assume_d(RPMTAG_BASENAMES != 0, -1);
	assume_d(RPMTAG_DIRNAMES  != 0, -1);

	rpmcli_argv[0] = "probe_rpmverifypackage";
	rpmcli_argv[1] = "--quiet";
	rpmcli_argv[2] = "--nofiles";

	while ((pkgh = rpmdbNextIterator (match)) != NULL) {
		SEXP_t *ent;
		struct rpmverify_res res;
		errmsg_t rpmerr;

#define COMPARE_ENT(XXX) \
		if (XXX ## _ent != NULL) { \
			ent = probe_entval_from_cstr( \
				probe_ent_getdatatype(XXX ## _ent), res.XXX, strlen(res.XXX) \
			); \
			if (ent != NULL && probe_entobj_cmp(XXX ## _ent, ent) != OVAL_RESULT_TRUE) { \
				SEXP_free(ent); \
				continue; \
			} \
			SEXP_free(ent); \
		}

		res.name = headerFormat(pkgh, "%{NAME}", &rpmerr);
		COMPARE_ENT(name);

		res.epoch = headerFormat(pkgh, "%{EPOCH}", &rpmerr);
		COMPARE_ENT(epoch);

		res.version = headerFormat(pkgh, "%{VERSION}", &rpmerr);
		COMPARE_ENT(version);
		res.release = headerFormat(pkgh, "%{RELEASE}", &rpmerr);
		COMPARE_ENT(release);
		res.arch = headerFormat(pkgh, "%{ARCH}", &rpmerr);
		COMPARE_ENT(arch);
		snprintf(res.extended_name, 1024, "%s-%s:%s-%s.%s", res.name,
			oscap_streq(res.epoch, "(none)") ? "0" : res.epoch,
			res.version, res.release, res.arch);

		/*
		 * Verify package
		 */
		res.vflags = res.vresults = 0;

		/* if a --no<flag> is set then we don't run rpmVerify else
		 * we need to run rpm -V with all other --no<flags>
		 */
		for (i = 0; i < sizeof rpmverifypackage_bhmap/sizeof(rpmverifypackage_bhmap_t); ++i) {
			rpmcli_argc = 3;
			if (flags & rpmverifypackage_bhmap[i].a_flag)
				continue;

			for (j = 0; j < sizeof rpmverifypackage_bhmap/sizeof(rpmverifypackage_bhmap_t); ++j) {
				if (j == i)
					continue;

				rpmcli_argv[rpmcli_argc++] = rpmverifypackage_bhmap[j].a_option;
			}
			rpmcli_argv[rpmcli_argc++] = res.name;
			rpmcli_argv[rpmcli_argc] = NULL;

			if (CHROOT_IS_SET())
			{
				rpmLibsPreload();
				if (CHROOT_ENTER() < 0) {
					ret = 1;
					goto ret;
				}
			}

			rpmcli_context = rpmcliInit(rpmcli_argc, (char * const*)rpmcli_argv, optionsTable);
			qva = &rpmQVKArgs;
			rpmVerifyFlags verifyFlags = VERIFY_ALL;
			verifyFlags &= ~qva->qva_flags;
			qva->qva_flags = (rpmQueryFlags) verifyFlags;

			// rpmcliFini() causes free of rpmrc, macros, ...
			// so we have to reload everything again
			rpmReadConfigFiles ((const char *)NULL, (const char *)NULL);

			rpmts ts = rpmtsCreate();
			char* const * args = (char* const *)poptGetArgs(rpmcli_context);

			if (CHROOT_IS_SET()){

				// plugins for offline mode can cause, that .so from
				// container are loaded - we don't want it
				DISABLE_PLUGINS(ts);
				CHROOT_LEAVE();
			} else {
				ret = rpmcliVerify(ts, qva, args);
			}

			ts = rpmtsFree(ts);
			rpmcli_context = rpmcliFini(rpmcli_context);

			res.vflags |= rpmverifypackage_bhmap[i].a_flag;
			if (ret == 0)
				res.vresults |= rpmverifypackage_bhmap[i].a_flag;

		}
		if (callback(ctx, &res)) {
			ret = 1;
			goto ret;
		}
		free(res.name);
		free(res.epoch);
		free(res.version);
		free(res.release);
		free(res.arch);
	}

	match = rpmdbFreeIterator (match);
	ret   = 0;
ret:
	RPMVERIFY_UNLOCK;
	return (ret);
}

void probe_offline_mode ()
{
	probe_setoption(PROBEOPT_OFFLINE_MODE_SUPPORTED, PROBE_OFFLINE_OWN);
}

void *probe_init (void)
{
	const char* root = getenv("OSCAP_PROBE_ROOT");
	if ((root!= NULL) && (strlen(root) == 0)) {
		root = NULL;
	}
	probe_chroot_init(&g_rpm.chr, root);

#ifdef HAVE_RPM46
	rpmlogSetCallback(rpmErrorCb, NULL);
#endif

	if (CHROOT_IS_SET()) {
		rpmLibsPreload();
		if (CHROOT_ENTER() < 0) {
			return (NULL);
		}
	}

	if (rpmReadConfigFiles (NULL, (const char *)NULL) != 0) {
		dI("rpmReadConfigFiles failed: %u, %s.", errno, strerror (errno));
		return (NULL);
	}

	g_rpm.rpm.rpmts = rpmtsCreate();

	if (CHROOT_IS_SET()) {
		CHROOT_LEAVE();

		// plugins for offline mode can cause, that .so from
		// container are loaded - we don't want it
		DISABLE_PLUGINS(g_rpm.rpm.rpmts);

		rpmtsSetRootDir(g_rpm.rpm.rpmts, CHROOT_PATH());
	}

	pthread_mutex_init(&(g_rpm.rpm.mutex), NULL);
	return ((void *)&g_rpm);
}

void probe_fini (void *ptr)
{
	struct verifypackage_global *r = (struct verifypackage_global *)ptr;

	rpmtsFree(r->rpm.rpmts);
	probe_chroot_free(&(r->chr));
	rpmFreeCrypto();
	rpmFreeRpmrc();
	rpmFreeMacros(NULL);
	rpmlogClose();
	pthread_mutex_destroy (&(r->rpm.mutex));

	return;
}

static int rpmverifypackage_additem(probe_ctx *ctx, struct rpmverify_res *res)
{
	SEXP_t *item, *value;

	item = probe_item_create(OVAL_LINUX_RPMVERIFYPACKAGE, NULL,
				 "name",		OVAL_DATATYPE_STRING, res->name,
				 "epoch", 		OVAL_DATATYPE_STRING, res->epoch,
				 "version", 		OVAL_DATATYPE_STRING, res->version,
				 "release", 	 	OVAL_DATATYPE_STRING, res->release,
				 "arch", 		OVAL_DATATYPE_STRING, res->arch,
				 "extended_name", 	OVAL_DATATYPE_STRING, res->extended_name,
				 NULL);

	if (res->vflags & VERIFY_DEPS) {
		dI("VERIFY_DEPS %d", res->vresults & VERIFY_DEPS);
		value = probe_entval_from_cstr(OVAL_DATATYPE_BOOLEAN, (res->vresults & VERIFY_DEPS ? "1" : "0"), 1);
		probe_item_ent_add(item, "dependency_check_passed", NULL, value);
		SEXP_free(value);
	}
	if (res->vflags & VERIFY_DIGEST) {
		dI("VERIFY_DIGEST %d", res->vresults & VERIFY_DIGEST);
		value = probe_entval_from_cstr(OVAL_DATATYPE_BOOLEAN, (res->vresults & VERIFY_DIGEST ? "1" : "0"), 1);
		probe_item_ent_add(item, "digest_check_passed", NULL, value);
		SEXP_free(value);
	}
	if (res->vflags & VERIFY_SCRIPT) {
		dI("VERIFY_SCRIPT %d", res->vresults & VERIFY_SCRIPT);
		value = probe_entval_from_cstr(OVAL_DATATYPE_BOOLEAN, (res->vresults & VERIFY_SCRIPT ? "1" : "0"), 1);
		probe_item_ent_add(item, "verification_script_successful", NULL, value);
		SEXP_free(value);
	}
	if (res->vflags & VERIFY_SIGNATURE) {
		dI("VERIFY_SIGNATURE %d", res->vresults & VERIFY_SIGNATURE);
		value = probe_entval_from_cstr(OVAL_DATATYPE_BOOLEAN, (res->vresults & VERIFY_SIGNATURE ? "1" : "0"), 1);
		probe_item_ent_add(item, "signature_check_passed", NULL, value);
		SEXP_free(value);
	}

	return probe_item_collect(ctx, item) == 2 ? 1 : 0;
}
int probe_main (probe_ctx *ctx, void *arg)
{
	SEXP_t *probe_in, *bh_ent;
	SEXP_t *name_ent, *epoch_ent, *version_ent, *release_ent, *arch_ent;
	uint64_t collect_flags = 0;
	unsigned int i;

<<<<<<< HEAD
	if (g_rpm.rpm.rpmts == NULL) {
=======
	if (arg == NULL) {
		return PROBE_EINIT;
	}

	if (g_rpm.rpmts == NULL) {
>>>>>>> 0592f5cb
		probe_cobj_set_flag(probe_ctx_getresult(ctx), SYSCHAR_FLAG_NOT_APPLICABLE);
		return 0;
	}

	/*
	 * Get refs to object entities
	 */
	probe_in = probe_ctx_getobject(ctx);

	name_ent = probe_obj_getent(probe_in, "name", 1);
	epoch_ent = probe_obj_getent(probe_in, "epoch", 1);
	version_ent = probe_obj_getent(probe_in, "version", 1);
	release_ent = probe_obj_getent(probe_in, "release", 1);
	arch_ent = probe_obj_getent(probe_in, "arch", 1);

	/*
	 * Parse behaviors
	 */
	bh_ent = probe_obj_getent(probe_in, "behaviors", 1);

	if (bh_ent != NULL) {
		SEXP_t *aval;

		for (i = 0; i < sizeof rpmverifypackage_bhmap/sizeof(rpmverifypackage_bhmap_t); ++i) {
			aval = probe_ent_getattrval(bh_ent, rpmverifypackage_bhmap[i].a_name);

			if (aval != NULL) {
				if (SEXP_strcmp(aval, "true") == 0) {
					dI("omit verify attr: %s", rpmverifypackage_bhmap[i].a_name);
					collect_flags |= rpmverifypackage_bhmap[i].a_flag;
				}

				SEXP_free(aval);
			}
		}

		SEXP_free(bh_ent);
	}

	if (rpmverify_collect(ctx,
			      name_ent, epoch_ent, version_ent, release_ent, arch_ent,
			      collect_flags,
			      rpmverifypackage_additem) != 0)
	{
		dE("An error ocured while collecting rpmverifypackage data");
		probe_cobj_set_flag(probe_ctx_getresult(ctx), SYSCHAR_FLAG_ERROR);
	}

	SEXP_free(name_ent);
	SEXP_free(epoch_ent);
	SEXP_free(version_ent);
	SEXP_free(release_ent);
	SEXP_free(arch_ent);

	return 0;
}<|MERGE_RESOLUTION|>--- conflicted
+++ resolved
@@ -417,15 +417,11 @@
 	uint64_t collect_flags = 0;
 	unsigned int i;
 
-<<<<<<< HEAD
-	if (g_rpm.rpm.rpmts == NULL) {
-=======
 	if (arg == NULL) {
 		return PROBE_EINIT;
 	}
 
-	if (g_rpm.rpmts == NULL) {
->>>>>>> 0592f5cb
+	if (g_rpm.rpm.rpmts == NULL) {
 		probe_cobj_set_flag(probe_ctx_getresult(ctx), SYSCHAR_FLAG_NOT_APPLICABLE);
 		return 0;
 	}
