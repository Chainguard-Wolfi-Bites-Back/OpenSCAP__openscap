/**
 * @file   rpmverifyfile.c
 * @brief  rpmverifyfile probe
 * @author "Daniel Kopecek" <dkopecek@redhat.com>
 * @author "Petr Lautrbach" <plautrba@redhat.com>
 *
 */

/*
 * Copyright 2012 Red Hat Inc., Durham, North Carolina.
 * All Rights Reserved.
 *
 * This library is free software; you can redistribute it and/or
 * modify it under the terms of the GNU Lesser General Public
 * License as published by the Free Software Foundation; either
 * version 2.1 of the License, or (at your option) any later version.
 *
 * This library is distributed in the hope that it will be useful,
 * but WITHOUT ANY WARRANTY; without even the implied warranty of
 * MERCHANTABILITY or FITNESS FOR A PARTICULAR PURPOSE.  See the GNU
 * Lesser General Public License for more details.
 *
 * You should have received a copy of the GNU Lesser General Public
 * License along with this library; if not, write to the Free Software
 * Foundation, Inc., 59 Temple Place, Suite 330, Boston, MA  02111-1307  USA
 *
 * Authors:
 *      "Daniel Kopecek" <dkopecek@redhat.com>
 *      "Petr Lautrbach" <plautrba@redhat.com>
 */

#ifdef HAVE_CONFIG_H
#include <config.h>
#endif

#include <stdio.h>
#include <string.h>
#include <errno.h>
#include <assert.h>
#include <limits.h>
#include <sys/types.h>
#include <sys/stat.h>
#include <fcntl.h>
#include <pcre.h>

#include "rpm-helper.h"

/* Individual RPM headers */
#include <rpm/rpmfi.h>
#include <rpm/rpmcli.h>

/* SEAP */
#include <probe-api.h>
#include <alloc.h>
#include <common/assume.h>
#include "debug_priv.h"
#include "probe/entcmp.h"

#include <probe/probe.h>
#include <probe/option.h>

struct rpmverify_res {
	char *name;  /**< package name */
	const char *epoch;
	const char *version;
	const char *release;
	const char *arch;
	const char *file;  /**< filepath */
	char extended_name[1024];
	rpmVerifyAttrs vflags; /**< rpm verify flags */
	rpmVerifyAttrs oflags; /**< rpm verify omit flags */
	rpmfileAttrs   fflags; /**< rpm file flags */
};

#define RPMVERIFY_SKIP_CONFIG 0x1000000000000000
#define RPMVERIFY_SKIP_GHOST  0x2000000000000000
#define RPMVERIFY_RPMATTRMASK 0x00000000ffffffff

static struct rpm_probe_global g_rpm;

#define RPMVERIFY_LOCK   RPM_MUTEX_LOCK(&g_rpm.mutex)

#define RPMVERIFY_UNLOCK RPM_MUTEX_UNLOCK(&g_rpm.mutex)

/* modify passed-in iterator to test also given entity */
static int adjust_filter(rpmdbMatchIterator iterator, SEXP_t *ent, rpmTag rpm_tag) {
	oval_operation_t ent_op;
	char ent_str[1024];
	int ret = 0;

	if (ent) {
		ent_op = probe_ent_getoperation(ent, OVAL_OPERATION_EQUALS);
		PROBE_ENT_STRVAL(ent, ent_str, sizeof ent_str, /* void */, strcpy(ent_str, ""););

		switch (ent_op) {
		case OVAL_OPERATION_EQUALS:
			if (rpmdbSetIteratorRE (iterator, rpm_tag, RPMMIRE_STRCMP, ent_str) != 0)
				ret = -1;

			break;
		case OVAL_OPERATION_PATTERN_MATCH:
			if (rpmdbSetIteratorRE (iterator, rpm_tag, RPMMIRE_REGEX,
						(const char *)ent_str) != 0)
				ret = -1;

			break;
		default:
			ret = 0;
		}
	}
	return ret;
}

static int rpmverify_collect(probe_ctx *ctx,
			     const char *file, oval_operation_t file_op,
			     SEXP_t *name_ent, SEXP_t *epoch_ent, SEXP_t *version_ent, SEXP_t *release_ent, SEXP_t *arch_ent,
			     uint64_t flags,
			     int (*callback)(probe_ctx *, struct rpmverify_res *))
{
	rpmdbMatchIterator match;
	rpmVerifyAttrs omit = (rpmVerifyAttrs)(flags & RPMVERIFY_RPMATTRMASK);
	Header pkgh;
	pcre *re = NULL;
	int  ret = -1;

	/* pre-compile regex if needed */
	if (file_op == OVAL_OPERATION_PATTERN_MATCH) {
		const char *errmsg;
		int erroff;

		re = pcre_compile(file, PCRE_UTF8, &errmsg,  &erroff, NULL);

		if (re == NULL) {
			/* TODO */
			return (-1);
		}
	}

	RPMVERIFY_LOCK;

	match = rpmtsInitIterator (g_rpm.rpmts, RPMDBI_PACKAGES, NULL, 0);
	if (match == NULL) {
		ret = 0;
		goto ret;
	}

	if ((ret = adjust_filter(match, name_ent, RPMTAG_NAME)) == -1) {
		dE("can't adjust filter with name");
		goto ret;
	}
	if ((ret = adjust_filter(match, epoch_ent, RPMTAG_EPOCH)) == -1) {
		dE("can't adjust filter with epoch");
		goto ret;
	}
	if ((ret = adjust_filter(match, version_ent, RPMTAG_VERSION)) == -1) {
		dE("can't adjust filter with version");
		goto ret;
	}
	if ((ret = adjust_filter(match, release_ent, RPMTAG_RELEASE)) == -1) {
		dE("can't adjust filter with version");
		goto ret;
	}
	if ((ret = adjust_filter(match, arch_ent, RPMTAG_ARCH)) == -1) {
		dE("can't adjust filter with version");
		goto ret;
	}

	assume_d(RPMTAG_BASENAMES != 0, -1);
	assume_d(RPMTAG_DIRNAMES  != 0, -1);

	while ((pkgh = rpmdbNextIterator (match)) != NULL) {
		SEXP_t *ent;
		rpmfi  fi;
		rpmTag tag[2] = { RPMTAG_BASENAMES, RPMTAG_DIRNAMES };
		struct rpmverify_res res;
		errmsg_t rpmerr;
		int i;

		/*
+SEXP_t *probe_ent_from_cstr(const char *name, oval_datatype_t type,
+                            const char *value, size_t vallen)
		 */

#define COMPARE_ENT(XXX) \
		if (XXX ## _ent != NULL) { \
			ent = probe_entval_from_cstr( \
				probe_ent_getdatatype(XXX ## _ent), res.XXX, strlen(res.XXX) \
			); \
			if (ent != NULL && probe_entobj_cmp(XXX ## _ent, ent) != OVAL_RESULT_TRUE) { \
				SEXP_free(ent); \
				continue; \
			} \
			SEXP_free(ent); \
		}

		res.name = headerFormat(pkgh, "%{NAME}", &rpmerr);
		COMPARE_ENT(name);

		res.epoch = headerFormat(pkgh, "%{EPOCH}", &rpmerr);
		COMPARE_ENT(epoch);

		res.version = headerFormat(pkgh, "%{VERSION}", &rpmerr);
		COMPARE_ENT(version);
		res.release = headerFormat(pkgh, "%{RELEASE}", &rpmerr);
		COMPARE_ENT(release);
		res.arch = headerFormat(pkgh, "%{ARCH}", &rpmerr);
		COMPARE_ENT(arch);
		snprintf(res.extended_name, 1024, "%s-%s:%s-%s.%s", res.name,
			oscap_streq(res.epoch, "(none)") ? "0" : res.epoch,
			res.version, res.release, res.arch);

		/*
		 * Inspect package files & directories
		 */
		for (i = 0; i < 2; ++i) {
		  fi = rpmfiNew(g_rpm.rpmts, pkgh, tag[i], 1);

		  while (rpmfiNext(fi) != -1) {
				res.file = oscap_strdup(rpmfiFN(fi));
		    res.fflags = rpmfiFFlags(fi);
		    res.oflags = omit;

		    if (((res.fflags & RPMFILE_CONFIG) && (flags & RPMVERIFY_SKIP_CONFIG)) ||
					((res.fflags & RPMFILE_GHOST)  && (flags & RPMVERIFY_SKIP_GHOST))) {
					oscap_free(res.file);
					continue;
				}

		    switch(file_op) {
		    case OVAL_OPERATION_EQUALS:
					if (strcmp(res.file, file) != 0) {
						oscap_free(res.file);
						continue;
					}
		      break;
		    case OVAL_OPERATION_NOT_EQUAL:
					if (strcmp(res.file, file) == 0) {
						oscap_free(res.file);
						continue;
					}
		      break;
		    case OVAL_OPERATION_PATTERN_MATCH:
		      ret = pcre_exec(re, NULL, res.file, strlen(res.file), 0, 0, NULL, 0);

		      switch(ret) {
		      case 0: /* match */
			break;
		      case -1:
			/* mismatch */
			oscap_free(res.file);
			continue;
		      default:
			dE("pcre_exec() failed!");
			ret = -1;
			oscap_free(res.file);
			goto ret;
		      }
		      break;
		    default:
		      /* unsupported operation */
		      dE("Operation \"%d\" on `filepath' not supported", file_op);
		      ret = -1;
					oscap_free(res.file);
		      goto ret;
		    }

		    if (rpmVerifyFile(g_rpm.rpmts, fi, &res.vflags, omit) != 0)
		      res.vflags = RPMVERIFY_FAILURES;

		    if (callback(ctx, &res) != 0) {
			    ret = 0;
					oscap_free(res.file);
			    goto ret;
		    }
			oscap_free(res.file);
		  }

		  rpmfiFree(fi);
		}
	}

	match = rpmdbFreeIterator (match);
	ret   = 0;
ret:
	if (re != NULL)
		pcre_free(re);

	RPMVERIFY_UNLOCK;
	return (ret);
}

void probe_preload ()
{
	rpmLibsPreload();
}

void *probe_init (void)
{
<<<<<<< HEAD
	probe_setoption(PROBEOPT_OFFLINE_MODE_SUPPORTED, PROBE_OFFLINE_CHROOT);
=======
	rpmlogSetCallback(rpmErrorCb, NULL);
>>>>>>> decda3cd
	if (rpmReadConfigFiles ((const char *)NULL, (const char *)NULL) != 0) {
		dI("rpmReadConfigFiles failed: %u, %s.", errno, strerror (errno));
		return (NULL);
	}

	g_rpm.rpmts = rpmtsCreate();

	pthread_mutex_init(&(g_rpm.mutex), NULL);
	return ((void *)&g_rpm);
}

void probe_fini (void *ptr)
{
	struct rpm_probe_global *r = (struct rpm_probe_global *)ptr;

	rpmtsFree(r->rpmts);
	rpmFreeCrypto();
	rpmFreeRpmrc();
	rpmFreeMacros(NULL);
	rpmlogClose();
	pthread_mutex_destroy (&(r->mutex));

	return;
}

static void _add_ent_from_cstr(SEXP_t *item, const char *name, const char *value)
{
	SEXP_t *sexp_str = SEXP_string_new(value, strlen(value));
	probe_item_ent_add(item, name, NULL, sexp_str);
	SEXP_free(sexp_str);
}

static void _add_ent_from_flag(SEXP_t *item, const char *name, struct rpmverify_res *res, int flag)
{
	const char *result;
	if (res->oflags & flag || res->vflags & RPMVERIFY_FAILURES) {
		result = "not performed";
	} else if (res->vflags & flag) {
		result = "fail";
	} else {
		result = "pass";
	}
	_add_ent_from_cstr(item, name, result);
}

static void _add_ent_bool_from_flag(SEXP_t *item, const char *name, struct rpmverify_res *res, int flag)
{
	SEXP_t *sexp_str;
	sexp_str = SEXP_number_newb(res->fflags & flag);
	probe_item_ent_add(item, name, NULL, sexp_str);
	SEXP_free(sexp_str);
}

static int rpmverify_additem(probe_ctx *ctx, struct rpmverify_res *res)
{
	SEXP_t *item;
	oval_schema_version_t oval_version;

	item = probe_item_create(OVAL_LINUX_RPMVERIFYFILE, NULL,NULL);
	_add_ent_from_cstr(item, "name", res->name);
	_add_ent_from_cstr(item, "epoch", res->epoch);
	_add_ent_from_cstr(item, "version", res->version);
	_add_ent_from_cstr(item, "release", res->release);
	_add_ent_from_cstr(item, "arch", res->arch);
	_add_ent_from_cstr(item, "filepath", res->file);
	_add_ent_from_cstr(item, "extended_name", res->extended_name);
	_add_ent_from_flag(item, "size_differs", res, RPMVERIFY_FILESIZE);
	_add_ent_from_flag(item, "mode_differs", res, RPMVERIFY_MODE);
	_add_ent_from_flag(item, "md5_differs", res, RPMVERIFY_MD5); // deprecated since OVAL 5.11.1
	oval_version = probe_obj_get_platform_schema_version(probe_ctx_getobject(ctx));
	if (oval_schema_version_cmp(oval_version, OVAL_SCHEMA_VERSION(5.11.1)) >= 0) {
		_add_ent_from_flag(item, "filedigest_differs", res, RPMVERIFY_FILEDIGEST);
	}
	_add_ent_from_flag(item, "device_differs", res, RPMVERIFY_RDEV);
	_add_ent_from_flag(item, "link_mismatch", res, RPMVERIFY_LINKTO);
	_add_ent_from_flag(item, "ownership_differs", res, RPMVERIFY_USER);
	_add_ent_from_flag(item, "group_differs", res, RPMVERIFY_GROUP);
	_add_ent_from_flag(item, "mtime_differs", res, RPMVERIFY_MTIME);
#ifndef HAVE_LIBRPM44
	_add_ent_from_flag(item, "capabilities_differ", res, RPMVERIFY_CAPS);
#endif
	_add_ent_bool_from_flag(item, "configuration_file", res, RPMFILE_CONFIG);
	_add_ent_bool_from_flag(item, "documentation_file", res, RPMFILE_DOC);
	_add_ent_bool_from_flag(item, "ghost_file", res, RPMFILE_GHOST);
	_add_ent_bool_from_flag(item, "license_file", res, RPMFILE_LICENSE);
	_add_ent_bool_from_flag(item, "readme_file", res, RPMFILE_README);

	return probe_item_collect(ctx, item) == 2 ? 1 : 0;
}

typedef struct {
	const char *a_name;
	uint64_t    a_flag;
} rpmverifyfile_bhmap_t;

const rpmverifyfile_bhmap_t rpmverifyfile_bhmap[] = {
	{ "nolinkto",      (uint64_t)VERIFY_LINKTO    },
	{ "nomd5",	 (uint64_t)VERIFY_MD5       }, // deprecated since OVAL 5.11.1
	{ "nosize",	(uint64_t)VERIFY_SIZE      },
	{ "nouser",	(uint64_t)VERIFY_USER      },
	{ "nogroup",       (uint64_t)VERIFY_GROUP     },
	{ "nomtime",       (uint64_t)VERIFY_MTIME     },
	{ "nomode",	(uint64_t)VERIFY_MODE      },
	{ "nordev",	(uint64_t)VERIFY_RDEV      },
	{ "noconfigfiles", RPMVERIFY_SKIP_CONFIG      },
	{ "noghostfiles",  RPMVERIFY_SKIP_GHOST       },
	{ "nofiledigest", (uint64_t)VERIFY_FILEDIGEST },
	{ "nocaps", (uint64_t)VERIFY_CAPS }
};

int probe_main (probe_ctx *ctx, void *arg)
{
	SEXP_t *probe_in, *file_ent, *bh_ent;
	SEXP_t *name_ent, *epoch_ent, *version_ent, *release_ent, *arch_ent;
	char   file[PATH_MAX];
	size_t file_len = sizeof file;
	oval_operation_t file_op;
	uint64_t collect_flags = 0;
	unsigned int i;

	if (g_rpm.rpmts == NULL) {
		probe_cobj_set_flag(probe_ctx_getresult(ctx), SYSCHAR_FLAG_NOT_APPLICABLE);
		return 0;
	}

	/*
	 * Get refs to object entities
	 */
	probe_in = probe_ctx_getobject(ctx);
	file_ent = probe_obj_getent(probe_in, "filepath", 1);

	if (file_ent == NULL) {
		dE("Missing \"filepath\" (%p) entity", file_ent);

		SEXP_free(file_ent);

		return (PROBE_ENOENT);
	}


	/*
	 * Extract the requested operation for each entity
	 */
	file_op = probe_ent_getoperation(file_ent, OVAL_OPERATION_EQUALS);

	if (file_op == OVAL_OPERATION_UNKNOWN)
	{
		SEXP_free(file_ent);

		return (PROBE_EINVAL);
	}

	PROBE_ENT_STRVAL(file_ent, file, file_len, /* void */, strcpy(file, ""););
	SEXP_free(file_ent);

	name_ent = probe_obj_getent(probe_in, "name", 1);
	epoch_ent = probe_obj_getent(probe_in, "epoch", 1);
	version_ent = probe_obj_getent(probe_in, "version", 1);
	release_ent = probe_obj_getent(probe_in, "release", 1);
	arch_ent = probe_obj_getent(probe_in, "arch", 1);

	/*
	 * Parse behaviors
	 */
	bh_ent = probe_obj_getent(probe_in, "behaviors", 1);

	if (bh_ent != NULL) {
		SEXP_t *aval;

		for (i = 0; i < sizeof rpmverifyfile_bhmap/sizeof(rpmverifyfile_bhmap_t); ++i) {
			aval = probe_ent_getattrval(bh_ent, rpmverifyfile_bhmap[i].a_name);

			if (aval != NULL) {
				if (SEXP_strcmp(aval, "true") == 0) {
					dD("omit verify attr: %s", rpmverifyfile_bhmap[i].a_name);
					collect_flags |= rpmverifyfile_bhmap[i].a_flag;
				}

				SEXP_free(aval);
			}
		}

		SEXP_free(bh_ent);
	}

	dI("Collecting rpmverifyfile data, query: f=\"%s\" (%d)",
	   file, file_op);

	if (rpmverify_collect(ctx,
			      file, file_op,
			      name_ent, epoch_ent, version_ent, release_ent, arch_ent,
			      collect_flags,
			      rpmverify_additem) != 0)
	{
		dE("An error ocured while collecting rpmverifyfile data");
		probe_cobj_set_flag(probe_ctx_getresult(ctx), SYSCHAR_FLAG_ERROR);
	}

	SEXP_free(name_ent);
	SEXP_free(epoch_ent);
	SEXP_free(version_ent);
	SEXP_free(release_ent);
	SEXP_free(arch_ent);

	return 0;
}<|MERGE_RESOLUTION|>--- conflicted
+++ resolved
@@ -296,11 +296,8 @@
 
 void *probe_init (void)
 {
-<<<<<<< HEAD
 	probe_setoption(PROBEOPT_OFFLINE_MODE_SUPPORTED, PROBE_OFFLINE_CHROOT);
-=======
 	rpmlogSetCallback(rpmErrorCb, NULL);
->>>>>>> decda3cd
 	if (rpmReadConfigFiles ((const char *)NULL, (const char *)NULL) != 0) {
 		dI("rpmReadConfigFiles failed: %u, %s.", errno, strerror (errno));
 		return (NULL);
