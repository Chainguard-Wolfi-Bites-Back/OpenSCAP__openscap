--- conflicted
+++ resolved
@@ -795,11 +795,7 @@
 
                         ret = -1;
                 } else {
-<<<<<<< HEAD
-                        dI("Starting probe on URI '%s'.\n", probe_uri);
-=======
-                        dI("URI: %s.", probe_uri);
->>>>>>> d0f5524c
+                        dI("Starting probe on URI '%s'.", probe_uri);
 
                         if (oval_pdtbl_add(pext->pdtbl, type, -1, probe_uri) != 0) {
                                 oscap_seterr (OSCAP_EFAMILY_OVAL, "%s probe not supported", probe_dsc->name);
@@ -867,11 +863,7 @@
                                 return (-1);
                         }
 
-<<<<<<< HEAD
-                        dI("Starting probe on URI '%s'.\n", probe_uri);
-=======
-                        dI("URI: %s.", probe_uri);
->>>>>>> d0f5524c
+                        dI("Starting probe on URI '%s'.", probe_uri);
 
                         if (oval_pdtbl_add(pext->pdtbl, oval_object_get_subtype(obj), -1, probe_uri) != 0) {
 				oval_syschar_add_new_message(sys, "OVAL object not supported", OVAL_MESSAGE_LEVEL_WARNING);
@@ -1002,37 +994,21 @@
 
 		pext->pdsc = oscap_alloc(sizeof(oval_pdsc_t) * OSCAP_GSYM(__probe_meta_count));
 
-<<<<<<< HEAD
-                dD("__probe_meta_count = %zu\n", OSCAP_GSYM(__probe_meta_count));
+                dD("__probe_meta_count = %zu", OSCAP_GSYM(__probe_meta_count));
 
 		for (r = 0, i = 0; i < OSCAP_GSYM(__probe_meta_count); ++i) {
                         if (!(OSCAP_GSYM(__probe_meta)[i].flags & OVAL_PROBEMETA_EXTERNAL)) {
-                                dD("skipped: %s (not an external probe)\n", OSCAP_GSYM(__probe_meta)[i].stype);
-=======
-                dI("__probe_meta_count = %zu", OSCAP_GSYM(__probe_meta_count));
-
-		for (r = 0, i = 0; i < OSCAP_GSYM(__probe_meta_count); ++i) {
-                        if (!(OSCAP_GSYM(__probe_meta)[i].flags & OVAL_PROBEMETA_EXTERNAL)) {
-                                dI("skipped: %s (not an external probe)", OSCAP_GSYM(__probe_meta)[i].stype);
->>>>>>> d0f5524c
+                                dD("skipped: %s (not an external probe)", OSCAP_GSYM(__probe_meta)[i].stype);
                                 continue;
                         }
 
 			if (stat(OSCAP_GSYM(__probe_meta)[i].pname, &st) != 0) {
-<<<<<<< HEAD
-				dD("skipped: %s (stat failed, errno=%d)\n", OSCAP_GSYM(__probe_meta)[i].stype, errno);
-=======
-				dW("skipped: %s (stat failed, errno=%d)", OSCAP_GSYM(__probe_meta)[i].stype, errno);
->>>>>>> d0f5524c
+				dD("skipped: %s (stat failed, errno=%d)", OSCAP_GSYM(__probe_meta)[i].stype, errno);
 				continue;
 			}
 
 			if (!S_ISREG(st.st_mode)) {
-<<<<<<< HEAD
-				dD("skipped: %s (not a regular file)\n", OSCAP_GSYM(__probe_meta)[i].stype);
-=======
-				dW("skipped: %s (not a regular file)", OSCAP_GSYM(__probe_meta)[i].stype);
->>>>>>> d0f5524c
+				dD("skipped: %s (not a regular file)", OSCAP_GSYM(__probe_meta)[i].stype);
 				continue;
 			}
 
