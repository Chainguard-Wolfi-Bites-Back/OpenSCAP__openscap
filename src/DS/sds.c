--- conflicted
+++ resolved
@@ -262,13 +262,8 @@
 	}
 
 	assert(xlink_href[0] == '#');
-<<<<<<< HEAD
-	const char* component_id = xlink_href + 1 * sizeof(char);
+	const char* component_id = xlink_href + 1;
 	char* filename_cpy = oscap_sprintf("./%s", relative_filepath);
-=======
-	const char* component_id = xlink_href + 1;
-	char* filename_cpy = oscap_sprintf("./%s", filename);
->>>>>>> 0a2d68e3
 	char* file_reldir = dirname(filename_cpy);
 
 	const char* target_filename_dirname = oscap_sprintf("%s/%s",sub_dir, file_reldir);
