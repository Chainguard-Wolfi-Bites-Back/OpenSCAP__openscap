--- conflicted
+++ resolved
@@ -860,11 +860,7 @@
 
 	for (int i = 0; oval_filenames[i];) {
 		resources[i] = malloc(sizeof(struct oval_content_resource));
-<<<<<<< HEAD
-		resources[i]->href = oscap_basename(oval_filenames[i]);
-=======
-		resources[i]->href = oscap_strdup(basename(oval_filenames[i]));
->>>>>>> 2265c504
+		resources[i]->href = oscap_strdup(oscap_basename(oval_filenames[i]));
 		resources[i]->source = oscap_source_new_from_file(oval_filenames[i]);
 		resources[i]->source_owned = true;
 		i++;
