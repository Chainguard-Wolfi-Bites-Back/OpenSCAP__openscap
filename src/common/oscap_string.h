--- conflicted
+++ resolved
@@ -73,10 +73,6 @@
  */
 const char *oscap_string_get_cstr(const struct oscap_string *s);
 
-<<<<<<< HEAD
-=======
-OSCAP_HIDDEN_START;
-
 /**
  * Returns true if the string has no characters; otherwise returns false
  * @param s string
@@ -84,7 +80,6 @@
  */
 bool oscap_string_empty(const struct oscap_string *s);
 
->>>>>>> 90414dfb
 OSCAP_HIDDEN_END;
 
 #endif