--- conflicted
+++ resolved
@@ -49,7 +49,6 @@
 #include "public/xccdf_policy.h"
 #include "oscap_helpers.h"
 
-<<<<<<< HEAD
 struct kickstart_commands {
 	struct oscap_list *package_install;
 	struct oscap_list *package_remove;
@@ -67,11 +66,11 @@
 struct logvol_cmd {
 	char *path;
 	char *size;
-=======
+};
+
 struct bootc_commands {
 	struct oscap_list *dnf_install;
 	struct oscap_list *dnf_remove;
->>>>>>> a7eb8605
 };
 
 static int _rule_add_info_message(struct xccdf_rule_result *rr, ...)
@@ -1541,7 +1540,6 @@
 	return ret;
 }
 
-<<<<<<< HEAD
 static void _write_it_comma_list(struct oscap_iterator *it, const char *option, int output_fd)
 {
 	if (!oscap_iterator_has_more(it))
@@ -1809,7 +1807,70 @@
 	while (oscap_iterator_has_more(rules_to_fix_it)) {
 		struct xccdf_rule *rule = (struct xccdf_rule *) oscap_iterator_next(rules_to_fix_it);
 		ret = _xccdf_policy_rule_generate_kickstart_fix(policy, rule, sys, &cmds);
-=======
+		if (ret != 0)
+			break;
+	}
+	oscap_iterator_free(rules_to_fix_it);
+
+	const char *common_template = (
+		"\n# Default values for automated installation (optional)\n"
+		"lang en_US.UTF-8\n"
+		"keyboard --vckeymap us\n"
+		"timezone --utc America/New_York\n"
+		"\n"
+		"# Root password is required for system rescue tasks (optional)\n"
+		"rootpw %s\n"
+		"\n"
+	);
+	if (raw == 0) {
+		char *password = oscap_generate_random_string(24, NULL);
+		char *common = oscap_sprintf(common_template, password);
+		_write_text_to_fd(output_fd, common);
+		free(password);
+		free(common);
+	}
+
+	_generate_kickstart_pre(&cmds, output_fd, raw);
+
+	_generate_kickstart_logvol(&cmds, output_fd, raw);
+
+	_generate_kickstart_bootloader(&cmds, output_fd, raw);
+
+	_generate_kickstart_kdump(&cmds, output_fd, raw);
+
+	_generate_kickstart_firewall(&cmds, output_fd, raw);
+
+	_generate_kickstart_services(&cmds, output_fd, raw);
+
+	_generate_kickstart_packages(&cmds, output_fd, raw);
+
+	if (raw == 0)
+		_write_text_to_fd(output_fd, "# Perform OpenSCAP hardening (required for security compliance)\n");
+	const char *profile_id = xccdf_profile_get_id(xccdf_policy_get_profile(policy));
+	if (_generate_kickstart_oscap_post(&cmds, profile_id, input_file_name, tailoring, output_fd) != 0) {
+		ret = -1;
+		goto cleanup;
+	}
+
+	_generate_kickstart_post(&cmds, output_fd, raw);
+
+	if (raw == 0)
+		_write_text_to_fd(output_fd, "# Reboot after the installation is complete\nreboot\n");
+
+cleanup:
+	oscap_list_free(cmds.package_install, free);
+	oscap_list_free(cmds.package_remove, free);
+	oscap_list_free(cmds.service_enable, free);
+	oscap_list_free(cmds.service_disable, free);
+	oscap_list_free(cmds.pre, free);
+	oscap_list_free(cmds.post, free);
+	oscap_list_free(cmds.logvol, logvol_cmd_free);
+	oscap_list_free(cmds.bootloader, free);
+	oscap_list_free(cmds.firewall_enable, free);
+	oscap_list_free(cmds.firewall_disable, free);
+	return ret;
+}
+
 static int _parse_bootc_line(const char *line, struct bootc_commands *cmds)
 {
 	int ret = 0;
@@ -1935,74 +1996,11 @@
 	while (oscap_iterator_has_more(rules_to_fix_it)) {
 		struct xccdf_rule *rule = (struct xccdf_rule *) oscap_iterator_next(rules_to_fix_it);
 		ret = _xccdf_policy_rule_generate_bootc_fix(policy, rule, sys, &cmds);
->>>>>>> a7eb8605
 		if (ret != 0)
 			break;
 	}
 	oscap_iterator_free(rules_to_fix_it);
 
-<<<<<<< HEAD
-	const char *common_template = (
-		"\n# Default values for automated installation (optional)\n"
-		"lang en_US.UTF-8\n"
-		"keyboard --vckeymap us\n"
-		"timezone --utc America/New_York\n"
-		"\n"
-		"# Root password is required for system rescue tasks (optional)\n"
-		"rootpw %s\n"
-		"\n"
-	);
-	if (raw == 0) {
-		char *password = oscap_generate_random_string(24, NULL);
-		char *common = oscap_sprintf(common_template, password);
-		_write_text_to_fd(output_fd, common);
-		free(password);
-		free(common);
-	}
-
-	_generate_kickstart_pre(&cmds, output_fd, raw);
-
-	_generate_kickstart_logvol(&cmds, output_fd, raw);
-
-	_generate_kickstart_bootloader(&cmds, output_fd, raw);
-
-	_generate_kickstart_kdump(&cmds, output_fd, raw);
-
-	_generate_kickstart_firewall(&cmds, output_fd, raw);
-
-	_generate_kickstart_services(&cmds, output_fd, raw);
-
-	_generate_kickstart_packages(&cmds, output_fd, raw);
-
-	if (raw == 0)
-		_write_text_to_fd(output_fd, "# Perform OpenSCAP hardening (required for security compliance)\n");
-	const char *profile_id = xccdf_profile_get_id(xccdf_policy_get_profile(policy));
-	if (_generate_kickstart_oscap_post(&cmds, profile_id, input_file_name, tailoring, output_fd) != 0) {
-		ret = -1;
-		goto cleanup;
-	}
-
-	_generate_kickstart_post(&cmds, output_fd, raw);
-
-	if (raw == 0)
-		_write_text_to_fd(output_fd, "# Reboot after the installation is complete\nreboot\n");
-
-cleanup:
-	oscap_list_free(cmds.package_install, free);
-	oscap_list_free(cmds.package_remove, free);
-	oscap_list_free(cmds.service_enable, free);
-	oscap_list_free(cmds.service_disable, free);
-	oscap_list_free(cmds.pre, free);
-	oscap_list_free(cmds.post, free);
-	oscap_list_free(cmds.logvol, logvol_cmd_free);
-	oscap_list_free(cmds.bootloader, free);
-	oscap_list_free(cmds.firewall_enable, free);
-	oscap_list_free(cmds.firewall_disable, free);
-	return ret;
-}
-
-int xccdf_policy_generate_fix(struct xccdf_policy *policy, struct xccdf_result *result, const char *sys, const char *input_file_name, struct oscap_source *tailoring, int output_fd, int raw)
-=======
 	_write_text_to_fd(output_fd, "#!/bin/bash\n");
 	_generate_bootc_dnf(&cmds, output_fd);
 
@@ -2011,8 +2009,7 @@
 	return ret;
 }
 
-int xccdf_policy_generate_fix(struct xccdf_policy *policy, struct xccdf_result *result, const char *sys, int output_fd)
->>>>>>> a7eb8605
+int xccdf_policy_generate_fix(struct xccdf_policy *policy, struct xccdf_result *result, const char *sys, const char *input_file_name, struct oscap_source *tailoring, int output_fd, int raw)
 {
 	__attribute__nonnull__(policy);
 	int ret = 0;
@@ -2069,13 +2066,10 @@
 		ret = _xccdf_policy_generate_fix_ansible(rules_to_fix, policy, sys, output_fd);
 	} else if (strcmp(sys, "urn:redhat:osbuild:blueprint") == 0) {
 		ret = _xccdf_policy_generate_fix_blueprint(rules_to_fix, policy, sys, output_fd);
-<<<<<<< HEAD
 	} else if (strcmp(sys, "urn:xccdf:fix:script:kickstart") == 0) {
 		ret = _xccdf_policy_generate_fix_kickstart(rules_to_fix, policy, sys, input_file_name, tailoring, raw, output_fd);
-=======
 	} else if (strcmp(sys, "urn:xccdf:fix:script:bootc") == 0) {
 		ret = _xccdf_policy_generate_fix_bootc(rules_to_fix, policy, sys, output_fd);
->>>>>>> a7eb8605
 	} else {
 		ret =  _xccdf_policy_generate_fix_other(rules_to_fix, policy, sys, output_fd);
 	}
