noinst_LTLIBRARIES = libcpe.la

<<<<<<< HEAD
libcpe_la_SOURCES = cpedict.c cpelang.c cpename.c cpelang_priv.c cpedict_priv.c \
		    cpelang_priv.h cpedict_priv.h
libcpe_la_CPPFLAGS  = @xml2_CFLAGS@ @pcre_CFLAGS@ -I$(srcdir)/public -I$(top_srcdir)/src/common/public -I$(top_srcdir)/src
libcpe_la_LDFLAGS = @xml2_LIBS@ @pcre_LIBS@

pkginclude_HEADERS = public/cpe.h public/cpedict.h public/cpelang.h public/cpename.h
=======
libcpe_la_SOURCES =	cpedict.c \
			cpelang.c \
			cpeuri.c \
			cpelang_priv.c \
			cpedict_priv.c \
			cpelang_priv.h \
			cpedict_priv.h

libcpe_la_CPPFLAGS =	@xml2_CFLAGS@ \
			@pcre_CFLAGS@ \
			-I$(srcdir)/public \
			-I$(top_srcdir)/src/common/public \
			-I$(top_srcdir)/src
libcpe_la_LDFLAGS =	@xml2_LIBS@ \
			@pcre_LIBS@

pkginclude_HEADERS =	public/cpe_dict.h \
			public/cpe_lang.h \
			public/cpe_uri.h
>>>>>>> 3251ecbe
<|MERGE_RESOLUTION|>--- conflicted
+++ resolved
@@ -1,30 +1,22 @@
 noinst_LTLIBRARIES = libcpe.la
 
-<<<<<<< HEAD
-libcpe_la_SOURCES = cpedict.c cpelang.c cpename.c cpelang_priv.c cpedict_priv.c \
-		    cpelang_priv.h cpedict_priv.h
-libcpe_la_CPPFLAGS  = @xml2_CFLAGS@ @pcre_CFLAGS@ -I$(srcdir)/public -I$(top_srcdir)/src/common/public -I$(top_srcdir)/src
-libcpe_la_LDFLAGS = @xml2_LIBS@ @pcre_LIBS@
-
-pkginclude_HEADERS = public/cpe.h public/cpedict.h public/cpelang.h public/cpename.h
-=======
 libcpe_la_SOURCES =	cpedict.c \
 			cpelang.c \
-			cpeuri.c \
+			cpename.c \
 			cpelang_priv.c \
 			cpedict_priv.c \
 			cpelang_priv.h \
 			cpedict_priv.h
 
-libcpe_la_CPPFLAGS =	@xml2_CFLAGS@ \
+libcpe_la_CPPFLAGS = @xml2_CFLAGS@ \
 			@pcre_CFLAGS@ \
 			-I$(srcdir)/public \
 			-I$(top_srcdir)/src/common/public \
 			-I$(top_srcdir)/src
+
 libcpe_la_LDFLAGS =	@xml2_LIBS@ \
 			@pcre_LIBS@
 
-pkginclude_HEADERS =	public/cpe_dict.h \
+pkginclude_HEADERS = public/cpe_dict.h \
 			public/cpe_lang.h \
-			public/cpe_uri.h
->>>>>>> 3251ecbe
+			public/cpe_name.h