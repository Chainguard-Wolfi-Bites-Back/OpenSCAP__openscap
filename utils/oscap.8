--- conflicted
+++ resolved
@@ -591,49 +591,6 @@
 
 .SH DS OPERATIONS
 .TP
-<<<<<<< HEAD
-=======
-.B \fBsds-compose\fR [\fIoptions\fR] SOURCE_XCCDF TARGET_SDS
-.RS
-Creates an SCAP source data stream from the XCCDF file given in SOURCE_XCCDF and stores the result in TARGET_SDS. Dependencies like OVAL files are automatically detected and bundled in the created source data stream.
-.TP
-\fB\-\-skip-valid, \fB\-\-skip-validation
-Do not validate input/output files.
-.RE
-.TP
-.B \fBsds-add\fR [\fIoptions\fR] NEW_COMPONENT EXISTING_SDS
-.RS
-Adds given NEW_COMPONENT file to the existing source data stream (EXISTING_SDS). Component file might be OVAL, XCCDF or CPE Dictionary file. Dependencies like OVAL files are automatically detected and bundled in target source data stream.
-.TP
-\fB\-\-datastream-id DATASTREAM_ID\fR
-Uses a data stream with that particular ID from the given data stream collection. If not given the first data stream is used.
-.TP
-\fB\-\-skip-valid, \fB\-\-skip-validation
-Do not validate input/output files.
-.RE
-.TP
-.B \fBsds-split\fR [\fIoptions\fR] SOURCE_DS TARGET_DIR
-.RS
-Splits given source data stream into multiple files and stores all the files in TARGET_DIR.
-.TP
-\fB\-\-datastream-id DATASTREAM_ID\fR
-Uses a data stream with that particular ID from the given data stream collection. If not given the first data stream is used.
-.TP
-\fB\-\-xccdf-id XCCDF_ID\fR
-Takes component ref with given ID from checklists. This allows one to select a particular XCCDF component even in cases where there are multiple XCCDFs in a single data stream.
-.TP
-\fB\-\-skip-valid, \fB\-\-skip-validation
-Do not validate input/output files.
-.TP
-\fB\-\-fetch-remote-resources\fR
-Allow download of remote components referenced from data stream.
-.TP
-\fB\-\-local-files DIRECTORY\fR
-Instead of downloading remote data stream components from the network, use data stream components stored locally as files in the given directory. In place of the remote data stream component OpenSCAP will attempt to use a file whose file name is equal to @name attribute of the uri element within the catalog element within the component-ref element in the data stream if such file exists.
-This option works only with SCAP 1.3 source data streams. It can't be used with SCAP 1.2 source data streams.
-.RE
-.TP
->>>>>>> 50f042e0
 .B \fBsds-validate\fR SOURCE_DS
 .RS
 Validate given source data stream file against a XML schema. Every found error is printed to the standard error. Return code is 0 if validation succeeds, 1 if validation could not be performed due to some error, 2 if the source data stream is not valid.
