.TH OSCAP "8" "March 2021" "Red Hat" "System Administration Utilities"

.SH NAME
oscap \- OpenSCAP command line tool

.SH SYNOPSIS
\fBoscap\fR [\fIgeneral-options\fR] \fBmodule\fR operation [\fIoperation-options-and-arguments\fR]

.SH DESCRIPTION
\fBoscap\fP is Security Content Automation Protocol (SCAP) toolkit based on OpenSCAP library. It provides various functions for different SCAP specifications (modules).

OpenSCAP tool claims to provide capabilities of Authenticated Configuration Scanner and Authenticated Vulnerability Scanner as defined by The National Institute of Standards and Technology.

.SH GENERAL OPTIONS
.TP
\fB\-V, -\-version\fR
Print supported SCAP specifications, location of schema files, schematron files, CPE files, probes and supported OVAL objects.
Displays a list of inbuilt CPE names.
.TP
\fB\-h, \-\-help\fR
Help screen.

.SH MODULES
.TP
\fBinfo\fR
Determine type and print information about a file.
.TP
\fBxccdf\fR
The eXtensible Configuration Checklist Description Format.
.TP
\fBoval\fR
Open Vulnerability and Assessment Language.
.TP
\fBds\fR
SCAP Data Stream
.TP
\fBcpe\fR
Common Platform Enumeration.

.SH COMMON OPTIONS FOR ALL MODULES
.RE
.TP
\fB\-\-verbose VERBOSITY_LEVEL\fR
.RS
Turn on verbose mode at specified verbosity level. VERBOSITY_LEVEL is one of: DEVEL, INFO, WARNING, ERROR.
.RE
.TP
\fB\-\-verbose-log-file FILE\fR
.RS
Set filename to write additional information.
.RE

.SH INFO OPERATIONS
.TP
[\fIoptions\fR] any-scap-file.xml
.RS
This module prints information about SCAP content in a file specified on a command line. It determines SCAP content type, specification version, date of creation, date of import and so on. Info module doesn't require any additional operation switch.

For XCCDF or SCAP source data stream files, the info module prints out IDs of incorporated profiles, components, and data streams. These IDs can be used to specify the target for evaluation. Use options --profile, --xccdf-id (or --oval-id), and --datastream-id respectively.
.PP
\fB\-\-fetch-remote-resources\fR
.RS
Allow download of remote components referenced from data stream.
.RE
.TP
\fB\-\-local-files DIRECTORY\fR
.RS
Instead of downloading remote data stream components from the network, use data stream components stored locally as files in the given directory. In place of the remote data stream component OpenSCAP will attempt to use a file whose file name is equal to @name attribute of the uri element within the catalog element within the component-ref element in the data stream if such file exists.
.RE
.TP
\fB\-\-profile PROFILE\fR
.RS
Show info of the profile with the given ID.
.RE
.TP
\fB\-\-profiles\fR
.RS
Show profiles from the input file in the <id>:<title> format, one line per profile.
.RE
.TP
\fB\-\-references\fR
.RS
Show list of references available in each benchmark.
.RE

.SH XCCDF OPERATIONS
.TP
.B \fBeval\fR [\fIoptions\fR] INPUT_FILE [\fIoval-definitions-files\fR]
.RS
Perform evaluation of XCCDF document file given as INPUT_FILE. Print result of each rule to standard output, including rule title, rule id and security identifier(CCE). Optionally you can give an SCAP source data stream as the INPUT_FILE instead of an XCCDF file (see --datastream-id).
.PP
oscap returns 0 if all rules pass. If there is an error during evaluation, the return code is 1. If there is at least one rule with either fail or unknown result, oscap finishes with return code 2.
.PP
.PP
Unless --skip-validation is used, the INPUT_FILE is validated using XSD schemas (depending on document type of INPUT_FILE) and rejected if invalid.
.PP
You may specify OVAL Definition files as the last parameter, XCCDF evaluation will then proceed only with those specified files. Otherwise, when \fIoval-definitions-files\fR parameter is missing, oscap tool will try to load all OVAL Definition files referenced from XCCDF automatically (search in the same path as XCCDF).
.PP
.TP
\fB\-\-profile PROFILE\fR
.RS
Select a particular profile from XCCDF document. If "(all)" is given a virtual profile that selects all groups and rules will be used.
.RE
.TP
\fB\-\-rule RULE\fR
.RS
Select a particular rule from XCCDF document. Only this rule will be evaluated. Any other rules required by this rule won't be evaluated. Rule will use values according to the selected profile. If no profile is selected, default values are used. This option can be used multiple times to specify multiple rules at once.
.RE
.TP
\fB\-\-skip-rule RULE\fR
.RS
Skip a particular rule from XCCDF document. This option can be used multiple times to skip multiple rules at once.
.RE
.TP
\fB\-\-reference NAME:IDENTIFIER\fR
.RS
Evaluate rules matching the given reference. This option can be used to check for evaluating compliance with a particular policy requirement. Rules that match the reference will be evaluated, other rules will be skipped and a result of notselected will be returned. The argument needs to be provided in the form NAME:IDENTIFIER (colon is a separator), where NAME is the reference name used as a text of xccdf:reference elements that are child of xccdf:Benchmark element and IDENTIFIER is a text of xccdf:reference element that is child of a particular xccdf:Rule element which has the same @href value as the xccdf:reference element of the NAME value. This feature requires SCAP content to be formed in the aforementioned way. For example: --reference "cis:4.1.3.19", --reference "anssi:BP28(R29)"
List of references available in the given benchmark can be obtained by running the oscap info --references command.
.RE
.TP
\fB\-\-tailoring-file TAILORING_FILE\fR
.RS
Use given file for XCCDF tailoring. Select profile from tailoring file to apply using --profile. If both --tailoring-file and --tailoring-id are specified, --tailoring-file takes priority.
.RE
.TP
\fB\-\-tailoring-id COMPONENT_REF_ID\fR
.RS
Use tailoring component in input source data stream for XCCDF tailoring. The tailoring component must be specified by its Ref-ID (value of component-ref/@id attribute in input source data stream). Select profile from tailoring component to apply using --profile. If both --tailoring-file and --tailoring-id are specified, --tailoring-file takes priority.
.RE
.TP
\fB\-\-cpe CPE_FILE\fR
.RS
Use given CPE dictionary or language (auto-detected) for applicability checks. (Some CPE names are provided by openscap, see oscap --version for inbuilt CPE names)
.RE
.TP
\fB\-\-results FILE\fR
.RS
Write XCCDF results into FILE.
.RE
.TP
\fB\-\-results-arf FILE\fR
.RS
Writes results to a given FILE in Asset Reporting Format. It is recommended to use this option instead of --results when dealing with data streams.
.RE
.TP
\fB\-\-stig-viewer FILE\fR
.RS
Writes XCCDF results into FILE. The rule result IDs in FILE are modified according to STIG references in evaluated content. The FILE can be simply imported into DISA STIG Viewer. See \fIhttps://public.cyber.mil/stigs/srg-stig-tools/\fR for information about DISA STIG Viewer.
.RE
.TP
\fB\-\-thin-results\fR
.RS
Thin Results provides only minimal amount of information in OVAL/ARF results. The option --without-syschar is automatically enabled when you use Thin Results.
.RE
.TP
\fB\-\-without-syschar\fR
.RS
Don't provide system characteristics in OVAL/ARF result files.
.RE
.TP
\fB\-\-report FILE\fR
.RS
Write HTML report into FILE.
.RE
.TP
\fB\-\-oval-results\fR
.RS
Generate OVAL Result file for each OVAL session used for evaluation. File with name '\fIoriginal-oval-definitions-filename\fR.result.xml' will be generated for each referenced OVAL file in current working directory. To change the directory where OVAL files are generated change the CWD using the `cd` command.
.RE
.TP
\fB\-\-check-engine-results\fR
.RS
After evaluation is finished, each loaded check engine plugin is asked to export its results. The export itself is plugin specific, please refer to documentation of the plugin for more details.
.RE
.TP
\fB\-\-export-variables\fR
.RS
Generate OVAL Variables documents which contain external variables' values that were provided to the OVAL checking engine during evaluation. The filename format is '\fIoriginal-oval-definitions-filename\fR-\fIsession-index\fR.variables-\fIvariables-index\fR.xml'.
.RE
.TP
\fB\-\-datastream-id ID\fR
.RS
Uses a data stream with that particular ID from the given data stream collection. If not given the first data stream is used. Only applies if you give source data stream in place of an XCCDF file.
.RE
.TP
\fB\-\-xccdf-id ID\fR
.RS
Takes component ref with given ID from checklists. This allows one to select a particular XCCDF component even in cases where there are multiple XCCDFs in a single data stream. If none is given, the first component from the checklists element is used.
.RE
.TP
\fB\-\-benchmark-id ID\fR
.RS
Selects a component ref from any data stream that references a component with XCCDF Benchmark such that its @id attribute matches given string exactly. Please note that this is not the recommended way of selecting a component-ref. You are advised to use --xccdf-id AND/OR --datastream-id for more precision. --benchmark-id is only used when both --xccdf-id and --datastream-id are not present on the command line!
.RE
.TP
\fB\-\-skip-validation\fR
.RS
Do not validate input/output files.
.RE
.TP
\fB\-\-skip-signature-validation\fR
.RS
Do not validate digital signatures in digitally signed SCAP source data streams.
.RE
.TP
\fB\-\-enforce-signature\fR
.RS
Process only digitally signed SCAP source data streams. Data streams without a signature would be rejected if this switch is used.
.RE
.TP
\fB\-\-fetch-remote-resources\fR
.RS
Allow download of remote OVAL content referenced from XCCDF by check-content-ref/@href.
.RE
.TP
\fB\-\-local-files DIRECTORY\fR
.RS
Instead of downloading remote data stream components from the network, use data stream components stored locally as files in the given directory. In place of the remote data stream component OpenSCAP will attempt to use a file whose file name is equal to @name attribute of the uri element within the catalog element within the component-ref element in the data stream if such file exists.
.RE
.TP
\fB\-\-remediate\fR
.RS
Execute XCCDF remediation in the process of XCCDF evaluation. This option automatically executes content of XCCDF fix elements for failed rules, and thus this shall be avoided unless for trusted content. Use of this option is always at your own risk.
.RE
.RE
.TP
.B remediate\fR [\fIoptions\fR] INPUT_FILE [\fIoval-definitions-files\fR]
.RS
This module provides post-scan remediation. It assumes that the INPUT_FILE is result of `oscap xccdf eval` operation. The input file must contain TestResult element. This module executes XCCDF fix elements for failed rule-result contained in the given TestResult. Use of this option is always at your own risk and it shall be avoided unless for trusted content.
.TP
\fB\-\-result-id ID
.RS
ID of the XCCDF TestResult element which shall be remedied. If this option is missing the last TestResult (in top-down processing) will be remedied.
.RE
.TP
\fB\-\-skip-validation\fR
.RS
Do not validate input/output files.
.RE
.TP
\fB\-\-fetch-remote-resources\fR
.RS
Allow download of remote OVAL content referenced from XCCDF by check-content-ref/@href.
.RE
.TP
\fB\-\-local-files DIRECTORY\fR
.RS
Instead of downloading remote data stream components from the network, use data stream components stored locally as files in the given directory. In place of the remote data stream component OpenSCAP will attempt to use a file whose file name is equal to @name attribute of the uri element within the catalog element within the component-ref element in the data stream if such file exists.
.RE
.TP
\fB\-\-cpe CPE_FILE\fR
.RS
Use given CPE dictionary or language (auto-detected) for applicability checks.
.RE
.TP
\fB\-\-results FILE\fR
.RS
Write XCCDF results into FILE.
.RE
.TP
\fB\-\-results-arf FILE\fR
.RS
Writes results to a given FILE in Asset Reporting Format. It is recommended to use this option instead of --results when dealing with data streams.
.RE
.TP
\fB\-\-stig-viewer FILE\fR
.RS
Writes XCCDF results into FILE. The rule result IDs in FILE are modified according to STIG references in evaluated content. The FILE can be simply imported into DISA STIG Viewer. See \fIhttps://public.cyber.mil/stigs/srg-stig-tools/\fR for information about DISA STIG Viewer.
.RE
.TP
\fB\-\-report FILE\fR
.RS
Write HTML report into FILE.
.RE
.TP
\fB\-\-oval-results\fR
.RS
Generate OVAL Result file for each OVAL session used for evaluation. File with name '\fIoriginal-oval-definitions-filename\fR.result.xml' will be generated for each referenced OVAL file.
.RE
.TP
\fB\-\-check-engine-results\fR
.RS
After evaluation is finished, each loaded check engine plugin is asked to export its results. The export itself is plugin specific, please refer to documentation of the plugin for more details.
.RE
.TP
\fB\-\-export-variables\fR
.RS
Generate OVAL Variables documents which contain external variables' values that were provided to the OVAL checking engine during evaluation. The filename format is '\fIoriginal-oval-definitions-filename\fR-\fIsession-index\fR.variables-\fIvariables-index\fR.xml'.
.RE
.TP
\fB\-\-progress\fR
.RS
Switch to sparse output suitable for progress reporting. Format of the output is "$rule_id:$result\\n".
.RE
.TP
\fB\-\-progress-full\fR
.RS
Switch to sparse but a bit more saturated output also suitable for progress reporting. Format of the output is "$rule_id|$rule_title|$result\\n".
.RE
.RE
.TP
.B resolve\fR -o output-file xccdf-file
.RS
Resolve an XCCDF file as described in the XCCDF specification. It will flatten inheritance hierarchy of XCCDF profiles, groups, rules, and values. Result is another XCCDF document, which will be written to \fIoutput-file\fR.
.TP
\fB\-\-force\fR
Force resolving XCCDF document even if it is already marked as resolved.
.RE
.TP
.B validate\fR [\fIoptions\fR] xccdf-file
.RS
Validate given XCCDF file against a XML schema. Every found error is printed to the standard error. Return code is 0 if validation succeeds, 1 if validation could not be performed due to some error, 2 if the XCCDF document is not valid.
.TP
\fB\-\-skip-schematron\fR
Turn off Schematron-based validation. It is able to find more errors and inconsistencies but is much slower. Schematron is available only for XCCDF version 1.2.
.RE
.TP
.B export-oval-variables\fR [\fIoptions\fR] xccdf-file [\fIoval-definitions-files\fR]
.RS
Collect all the XCCDF values that would be used by OVAL during evaluation of a certain profile and export them as OVAL external-variables document(s). The filename format is '\fIoriginal-oval-definitions-filename\fR-\fIsession-index\fR.variables-\fIvariables-index\fR.xml'.
.PP
.TP
\fB\-\-profile PROFILE\fR
.RS
Select a particular profile from XCCDF document.
.RE
.TP
\fB\-\-fetch-remote-resources\fR
.RS
Allow download of remote OVAL content referenced from XCCDF by check-content-ref/@href.
.RE
.TP
\fB\-\-local-files DIRECTORY\fR
.RS
Instead of downloading remote data stream components from the network, use data stream components stored locally as files in the given directory. In place of the remote data stream component OpenSCAP will attempt to use a file whose file name is equal to @name attribute of the uri element within the catalog element within the component-ref element in the data stream if such file exists.
.RE
.TP
\fB\-\-skip-validation\fR
.RS
Do not validate input/output files.
.RE
.TP
\fB\-\-datastream-id ID\fR
.RS
Uses a data stream with that particular ID from the given data stream collection. If not given the first data stream is used. Only applies if you give an SCAP source data stream in place of an XCCDF file.
.RE
.TP
\fB\-\-xccdf-id ID\fR
.RS
Takes component ref with given ID from checklists. This allows one to select a particular XCCDF component even in cases where there are 2 XCCDFs in one data stream.
.RE
.TP
\fB\-\-benchmark-id ID\fR
.RS
Selects a component ref from any data stream that references a component with XCCDF Benchmark such that its @id attribute matches given string exactly. Please note that this is not the recommended way of selecting a component-ref. You are advised to use --xccdf-id AND/OR --datastream-id for more precision. --benchmark-id is only used when both --xccdf-id and --datastream-id are not present on the command line!
.RE
.TP
\fB\-\-cpe CPE_FILE\fR
.RS
Use given CPE dictionary or language (auto-detected) for applicability checks. The variables documents are created only for xccdf:Rules which are applicable.
.RE
.RE
.TP
.B \fBgenerate\fR [\fIoptions\fR] <submodule> [submodule-specific-options]
.RS
Generate another document from an XCCDF file such as security guide or result report.
.TP
\fB\-\-profile ID\fR
Apply profile with given ID to the Benchmark before further processing takes place.
.TP
Available submodules:
.TP
.B \fBguide\fR  [\fIoptions\fR] xccdf-file
.RS
Generate a HTML document containing a security guide from an XCCDF Benchmark. Unless the --output option is specified it will be written to the standard output. Without profile being set only groups (not rules) will be included in the output.
.TP
\fB\-\-output FILE\fR
Write the guide to this file instead of standard output.
.TP
\fB\-\-hide-profile-info\fR
This option has no effect and is kept only for backward compatibility purposes.
.TP
\fB\-\-benchmark-id ID\fR
Selects a component ref from any datastream that references a component with XCCDF Benchmark such that its @id attribute matches given string exactly.
.TP
\fB\-\-xccdf-id ID\fR
Takes component ref with given ID from checklists. This allows one to select a particular XCCDF component even in cases where there are multiple XCCDFs in a single data stream. If none is given, the first component from the checklists element is used.
.TP
\fB\-\-tailoring-file TAILORING_FILE\fR
Use given file for XCCDF tailoring. Select profile from tailoring file to apply using --profile. If both --tailoring-file and --tailoring-id are specified, --tailoring-file takes priority.
.TP
\fB\-\-tailoring-id COMPONENT_REF_ID\fR
Use tailoring component in input source data stream for XCCDF tailoring. The tailoring component must be specified by its Ref-ID (value of component-ref/@id attribute in input source data stream). Select profile from tailoring component to apply using --profile. If both --tailoring-file and --tailoring-id are specified, --tailoring-file takes priority.
.TP
\fB\-\-skip-signature-validation\fR
Do not validate digital signatures in digitally signed SCAP source data streams.
.TP
\fB\-\-enforce-signature\fR
Process only digitally signed SCAP source data streams. Data streams without a signature would be rejected if this switch is used.
.RE
.TP
.B \fBreport\fR  [\fIoptions\fR] xccdf-file
.RS
Generate a HTML document containing results of an XCCDF Benchmark execution. Unless the --output option is specified it will be written to the standard output.
.TP
\fB\-\-output FILE\fR
Write the report to this file instead of standard output.
.TP
\fB\-\-result-id ID\fR
ID of the XCCDF TestResult from which the report will be generated.
.RE
.TP
.B \fBfix\fR  [\fIoptions\fR] xccdf-file
.RS
Generate a script that shall bring the system to a state of compliance with given XCCDF Benchmark. There are 2 possibilities when generating fixes: Result-oriented fixes (--result-id) or Profile-oriented fixes (--profile). Result-oriented takes precedences over Profile-oriented, if result-id is given, oscap will ignore any profile provided.
.TP
Result-oriented fixes are generated using result-id provided to select only the failing rules from results in xccdf-file, it skips all other rules.
<<<<<<< HEAD
It isn't possible to generate result-oriented fixes for the kickstart fix type.
=======
It isn't possible to generate result-oriented fixes for the bootc fix type.
>>>>>>> a7eb8605
.TP
Profile-oriented fixes are generated using all rules within the provided profile. If no result-id/profile are provided, (default) profile will be used to generate fixes.
.TP
\fB\-\-fix-type TYPE\fR
<<<<<<< HEAD
Specify fix type. There are multiple programming languages in which the fix script can be generated. TYPE should be one of: bash, ansible, puppet, anaconda, ignition, kubernetes, blueprint, kickstart. Default is bash.
=======
Specify fix type. There are multiple programming languages in which the fix script can be generated. TYPE should be one of: bash, ansible, puppet, anaconda, ignition, kubernetes, blueprint, bootc. Default is bash. This option is mutually exclusive with --template, because fix type already determines the template URN.
>>>>>>> a7eb8605
.TP
\fB\-\-output FILE\fR
Write the report to this file instead of standard output.
.TP
\fB\-\-result-id \fIID\fR\fR
Fixes will be generated for failed rule-results of the specified TestResult.
.TP
\fB\-\-xccdf-id ID\fR
Takes component ref with given ID from checklists. This allows one to select a particular XCCDF component even in cases where there are multiple XCCDFs in a single data stream. If none is given, the first component from the checklists element is used.
.TP
\fB\-\-benchmark-id ID\fR
Selects a component ref from any data stream that references a component with XCCDF Benchmark such that its @id attribute matches given string exactly.
.TP
\fB\-\-tailoring-file TAILORING_FILE\fR
Use given file for XCCDF tailoring. Select profile from tailoring file to apply using --profile. If both --tailoring-file and --tailoring-id are specified, --tailoring-file takes priority.
.TP
\fB\-\-tailoring-id COMPONENT_REF_ID\fR
Use tailoring component in input source data stream for XCCDF tailoring. The tailoring component must be specified by its Ref-ID (value of component-ref/@id attribute in input source data stream). Select profile from tailoring component to apply using --profile. If both --tailoring-file and --tailoring-id are specified, --tailoring-file takes priority.
.TP
\fB\-\-skip-signature-validation\fR
Do not validate digital signatures in digitally signed SCAP source data streams.
.TP
\fB\-\-enforce-signature\fR
Process only digitally signed SCAP source data streams. Data streams without a signature would be rejected if this switch is used.
.RE
.TP
.B \fBcustom\fR  --stylesheet xslt-file [\fIoptions\fR] xccdf-file
.RS
Generate a custom output (depending on given XSLT file) from an XCCDF file.
.TP
\fB\-\-stylesheet \fIFILE\fR\fR
Specify an absolute path to a custom stylesheet to format the output.
.TP
\fB\-\-output FILE\fR
 Write the document into file.
.RE

.SH OVAL OPERATIONS
.TP
.B eval\fR [\fIoptions\fR] INPUT_FILE
.RS
Probe the system and evaluate all definitions from OVAL Definition file. Print result of each definition to standard output. The return code is 0 after a  successful evaluation. On error, value 1 is returned.
.PP
INPUT_FILE can be either OVAL Definition File or SCAP source data stream, it depends on used options.
.PP
Unless --skip-validation is used, the INPUT_FILE is validated using XSD schemas (depending on document type of INPUT_FILE) and rejected if invalid.
.TP
\fB\-\-id DEFINITION-ID\fR
Evaluate ONLY specified OVAL Definition from OVAL Definition File.
.TP
\fB\-\-variables FILE\fR
Provide external variables expected by OVAL Definition File.
.TP
\fB\-\-directives FILE\fR
Use OVAL Directives content to specify desired results content.
.TP
\fB\-\-without-syschar\fR
Don't provide system characteristics in result file.
.TP
\fB\-\-results FILE\fR
Write OVAL Results into file.
.TP
\fB\-\-report FILE\fR
Create human readable (HTML) report from OVAL Results.
.TP
\fB\-\-datastream-id ID\fR
Uses a data stream with that particular ID from the given data stream collection. If not given the first data stream is used. Only applies if you give source data stream in place of an OVAL file.
.TP
\fB\-\-oval-id ID\fR
Takes component ref with given ID from checks. This allows one to select a particular OVAL component even in cases where there are multiple OVALs in a single data stream.
.TP
\fB\-\-skip-validation\fR
Do not validate input/output files.
.TP
\fB\-\-fetch-remote-resources\fR
Allow download of remote components referenced from data stream.
.TP
\fB\-\-local-files DIRECTORY\fR
Instead of downloading remote data stream components from the network, use data stream components stored locally as files in the given directory. In place of the remote data stream component OpenSCAP will attempt to use a file whose file name is equal to @name attribute of the uri element within the catalog element within the component-ref element in the data stream if such file exists.
.RE

.TP
.B collect\fR [\fIoptions\fR] definitions-file
.RS
Probe the system and gather system characteristics for all objects in OVAL Definition file.
.PP
.TP
\fB\-\-id OBJECT-ID\fR
Collect system characteristics ONLY for specified OVAL Object.
.TP
\fB\-\-variables FILE\fR
Provide external variables expected by OVAL Definitions.
.TP
\fB\-\-syschar FILE\fR
Write OVAL System Characteristic into file.
.TP
\fB\-\-skip-validation\fR
Do not validate input/output files.
.TP
.RE

.TP
.B analyse\fR [\fIoptions\fR] --results FILE definitions-file syschar-file
.RS
In this mode, the oscap tool does not perform data collection on the local system, but relies upon the input file, which may have been generated on another system. The output (OVAL Results) is printed to file specified by \fB--results\fR parameter.
.TP
\fB\-\-variables FILE\fR
Provide external variables expected by OVAL Definitions.
.TP
\fB\-\-directives FILE\fR
Use OVAL Directives content to specify desired results content.
.TP
\fB\-\-skip-validation\fR
Do not validate input/output files.
.RE

.TP
.B validate\fR [\fIoptions\fR] oval-file
.RS
Validate given OVAL file against a XML schema. Every found error is printed to the standard error. Return code is 0 if validation succeeds, 1 if validation could not be performed due to some error, 2 if the OVAL document is not valid.
.TP
\fB\-\-definitions\fR, \fB\-\-variables\fR, \fB\-\-syschar\fR, \fB\-\-results\fR \fB\-\-directives\fR
Type of the OVAL document is automatically detected by default. If you want enforce certain document type, you can use one of these options.
.TP
\fB\-\-skip-schematron\fR
Turn off Schematron-based validation. It is able to find more errors and inconsistencies but is much slower.
.RE
.TP
.B \fBgenerate\fR <submodule> [submodule-specific-options]
.RS
Generate another document from an OVAL file.
.TP
Available submodules:
.TP
.B \fBreport\fR  [\fIoptions\fR] oval-results-file
.RS
Generate a formatted HTML page containing visualisation of an OVAL results file. Unless the --output option is specified it will be written to the standard output.
.TP
\fB\-\-output FILE\fR
Write the report to this file instead of standard output.
.RE

.SH CPE OPERATIONS
.TP
.B \fBcheck\fR name
.RS
Check whether name is in correct CPE format.
.RE
.PP
.B \fBmatch\fR name dictionary.xml
.RS
Find an exact match of CPE name in the dictionary.
.RE
.PP
.B validate\fR  cpe-dict-file
.RS
Validate given CPE dictionary file against a XML schema. Every found error is printed to the standard error. Return code is 0 if validation succeeds, 1 if validation could not be performed due to some error, 2 if the XCCDF document is not valid.

.SH DS OPERATIONS
.TP
.B \fBsds-validate\fR SOURCE_DS
.RS
Validate given source data stream file against a XML schema. Every found error is printed to the standard error. Return code is 0 if validation succeeds, 1 if validation could not be performed due to some error, 2 if the source data stream is not valid.
.RE
.TP
.B \fBrds-validate\fR SOURCE_RDS
.RS
Validate given result data stream file against a XML schema. Every found error is printed to the standard error. Return code is 0 if validation succeeds, 1 if validation could not be performed due to some error, 2 if the result data stream is not valid.
.RE

.SH REPORTING BUGS
.nf
Please report bugs using https://github.com/OpenSCAP/openscap/issues
Make sure you include the full output of `oscap --v` in the bug report.

.SH AUTHORS
.nf
Peter Vrabec <pvrabec@redhat.com>
Šimon Lukašík
Martin Preisler <mpreisle@redhat.com>
.fi<|MERGE_RESOLUTION|>--- conflicted
+++ resolved
@@ -415,20 +415,12 @@
 Generate a script that shall bring the system to a state of compliance with given XCCDF Benchmark. There are 2 possibilities when generating fixes: Result-oriented fixes (--result-id) or Profile-oriented fixes (--profile). Result-oriented takes precedences over Profile-oriented, if result-id is given, oscap will ignore any profile provided.
 .TP
 Result-oriented fixes are generated using result-id provided to select only the failing rules from results in xccdf-file, it skips all other rules.
-<<<<<<< HEAD
-It isn't possible to generate result-oriented fixes for the kickstart fix type.
-=======
-It isn't possible to generate result-oriented fixes for the bootc fix type.
->>>>>>> a7eb8605
+It isn't possible to generate result-oriented fixes for the kickstart and bootc fix type.
 .TP
 Profile-oriented fixes are generated using all rules within the provided profile. If no result-id/profile are provided, (default) profile will be used to generate fixes.
 .TP
 \fB\-\-fix-type TYPE\fR
-<<<<<<< HEAD
-Specify fix type. There are multiple programming languages in which the fix script can be generated. TYPE should be one of: bash, ansible, puppet, anaconda, ignition, kubernetes, blueprint, kickstart. Default is bash.
-=======
-Specify fix type. There are multiple programming languages in which the fix script can be generated. TYPE should be one of: bash, ansible, puppet, anaconda, ignition, kubernetes, blueprint, bootc. Default is bash. This option is mutually exclusive with --template, because fix type already determines the template URN.
->>>>>>> a7eb8605
+Specify fix type. There are multiple programming languages in which the fix script can be generated. TYPE should be one of: bash, ansible, puppet, anaconda, ignition, kubernetes, blueprint, kickstart, bootc. Default is bash.
 .TP
 \fB\-\-output FILE\fR
 Write the report to this file instead of standard output.
