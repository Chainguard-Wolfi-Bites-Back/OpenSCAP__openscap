--- conflicted
+++ resolved
@@ -281,11 +281,7 @@
     .help = GEN_OPTS
         "\nFix Options:\n"
 		"   --fix-type <type>             - Fix type. Should be one of: bash, ansible, puppet, anaconda, ignition, kubernetes,\n"
-<<<<<<< HEAD
-		"                                   blueprint, kickstart (default: bash).\n"
-=======
-		"                                   blueprint, bootc (default: bash).\n"
->>>>>>> a7eb8605
+		"                                   blueprint, kickstart, bootc (default: bash).\n"
 		"   --output <file>               - Write the script into file.\n"
 		"   --raw                         - Don't write extra headers or boilerplate instructions, only compose the content snippets.\n"
 		"   --result-id <id>              - Fixes will be generated for failed rule-results of the specified TestResult.\n"
@@ -964,22 +960,14 @@
 		} else if (strcmp(action->fix_type, "kubernetes") == 0) {
 			remediation_system = "urn:xccdf:fix:script:kubernetes";
 		} else if (strcmp(action->fix_type, "blueprint") == 0) {
-<<<<<<< HEAD
 			remediation_system = "urn:redhat:osbuild:blueprint";
+		} else if (strcmp(action->fix_type, "bootc") == 0) {
+			remediation_system = "urn:xccdf:fix:script:bootc";
 		} else {
 			fprintf(stderr,
 					"Unknown fix type '%s'.\n"
-					"Please provide one of: bash, ansible, kickstart, puppet, anaconda, ignition, kubernetes, blueprint.\n",
-=======
-			template = "urn:redhat:osbuild:blueprint";
-		} else if (strcmp(action->fix_type, "bootc") == 0) {
-			template = "urn:xccdf:fix:script:bootc";
-		} else {
-			fprintf(stderr,
-					"Unknown fix type '%s'.\n"
-					"Please provide one of: bash, ansible, puppet, anaconda, ignition, kubernetes, blueprint, bootc.\n"
+					"Please provide one of: bash, ansible, kickstart, puppet, anaconda, ignition, kubernetes, blueprint, bootc.\n"
 					"Or provide a custom template using '--template' instead.\n",
->>>>>>> a7eb8605
 					action->fix_type);
 			return OSCAP_ERROR;
 		}
