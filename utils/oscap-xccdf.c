--- conflicted
+++ resolved
@@ -315,11 +315,8 @@
 
 	int retval = OSCAP_ERROR;
 
-<<<<<<< HEAD
 	const char* full_validation = getenv("OSCAP_FULL_VALIDATION");
 
-=======
->>>>>>> 35c58880
 	/* Validate documents */
 	// we will only validate if the file doesn't come from a datastream
 	// or if full validation was explicitly requested
