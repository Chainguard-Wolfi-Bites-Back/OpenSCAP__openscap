--- conflicted
+++ resolved
@@ -30,13 +30,10 @@
 #include <string.h>
 #include <getopt.h>
 
-<<<<<<< HEAD
-=======
 /* CPE */
-#include <cpe_uri.h>
+#include <cpe_name.h>
 #include <cpe_dict.h>
 
->>>>>>> 3251ecbe
 #include "oscap-tool.h"
 
 static struct oscap_module* CPE_SUBMODULES[];
