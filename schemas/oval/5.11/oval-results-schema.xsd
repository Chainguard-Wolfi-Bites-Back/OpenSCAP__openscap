--- conflicted
+++ resolved
@@ -1,1211 +1,604 @@
-<<<<<<< HEAD
-<?xml version="1.0" encoding="utf-8"?>
-<xsd:schema xmlns:xsd="http://www.w3.org/2001/XMLSchema" xmlns:oval="http://oval.mitre.org/XMLSchema/oval-common-5" xmlns:oval-sc="http://oval.mitre.org/XMLSchema/oval-system-characteristics-5" xmlns:oval-def="http://oval.mitre.org/XMLSchema/oval-definitions-5" xmlns:oval-res="http://oval.mitre.org/XMLSchema/oval-results-5" xmlns:ds="http://www.w3.org/2000/09/xmldsig#" xmlns:sch="http://purl.oclc.org/dsdl/schematron" targetNamespace="http://oval.mitre.org/XMLSchema/oval-results-5" elementFormDefault="qualified" version="5.11">
-     <xsd:import namespace="http://oval.mitre.org/XMLSchema/oval-common-5" schemaLocation="oval-common-schema.xsd"/>
-     <xsd:import namespace="http://oval.mitre.org/XMLSchema/oval-definitions-5" schemaLocation="oval-definitions-schema.xsd"/>
-     <xsd:import namespace="http://oval.mitre.org/XMLSchema/oval-system-characteristics-5" schemaLocation="oval-system-characteristics-schema.xsd"/>
-     <xsd:import namespace="http://www.w3.org/2000/09/xmldsig#" schemaLocation="../../common/xmldsig-core-schema.xsd"/>
-     <xsd:annotation>
-          <xsd:documentation>The following is a description of the elements, types, and attributes that compose the core schema for encoding Open Vulnerability and Assessment Language (OVAL) Results. Each of the elements, types, and attributes that make up the Core Results Schema are described in detail and should provide the information necessary to understand what each object represents. This document is intended for developers and assumes some familiarity with XML. A high level description of the interaction between these objects is not outlined here.</xsd:documentation>
-          <xsd:documentation>The OVAL Schema is maintained by The MITRE Corporation and developed by the public OVAL Community. For more information, including how to get involved in the project and how to submit change requests, please visit the OVAL website at http://oval.mitre.org.</xsd:documentation>
-          <xsd:appinfo>
-               <schema>Core Results</schema>
-               <version>5.11 Release Candidate 1</version>
-               <date>11/18/2014 2:20:00 PM</date>
-                <terms_of_use>Copyright (c) 2002-2014, The MITRE Corporation. All rights reserved.  The contents of this file are subject to the terms of the OVAL License located at http://oval.mitre.org/oval/about/termsofuse.html. See the OVAL License for the specific language governing permissions and limitations for use of this schema.  When distributing copies of the OVAL Schema, this license header must be included.</terms_of_use>
-               <sch:ns prefix="oval-res" uri="http://oval.mitre.org/XMLSchema/oval-results-5"/>
-          </xsd:appinfo>
-     </xsd:annotation>
-     <!-- =============================================================================== -->
-     <!-- =============================================================================== -->
-     <!-- =============================================================================== -->
-     <xsd:element name="oval_results">
-          <xsd:annotation>
-               <xsd:documentation>The oval_results element is the root of an OVAL Results Document. Its purpose is to bind together the four major sections of a results document - generator, directives, oval_definitions, and results - which are the children of the root element. It must contain exactly one generator section, one directives section, and one results section.</xsd:documentation>
-          </xsd:annotation>
-          <xsd:complexType>
-               <xsd:sequence>
-                    <xsd:element name="generator" type="oval:GeneratorType">
-                         <xsd:annotation>
-                              <xsd:documentation>The required generator section provides information about when the results document was compiled and under what version.</xsd:documentation>
-                         </xsd:annotation>
-                    </xsd:element>
-                    <xsd:element name="directives" type="oval-res:DefaultDirectivesType">
-                         <xsd:annotation>
-                              <xsd:documentation>The required directives section presents flags describing what information has been included in the results document. This element represents the default set of directives. These directives apply to all classes of definitions for which there is not a class specific set of directives.</xsd:documentation>
-                              <xsd:appinfo>
-                                   <sch:pattern id="oval-res_directives_include_oval_definitions">
-                                        <sch:rule context="oval-res:oval_results/oval-res:directives[@include_source_definitions='true' or @include_source_definitions='1' or not(@include_source_definitions)]">
-                                             <sch:assert test="ancestor::oval-res:oval_results[oval-def:oval_definitions]">
-                                                  The source OVAL Definition document must be included when the directives include_source_definitions attribute is set to true.
-                                             </sch:assert>
-                                        </sch:rule>
-                                        <sch:rule context="oval-res:oval_results/oval-res:directives[@include_source_definitions='false' or @include_source_definitions='0']">
-                                             <sch:assert test="ancestor::oval-res:oval_results[not(oval-def:oval_definitions)]">
-                                                  The source OVAL Definition document must not be included when the directives include_source_definitions attribute is set to false.
-                                             </sch:assert>
-                                        </sch:rule>
-                                   </sch:pattern>
-                              </xsd:appinfo>
-                         </xsd:annotation>
-                    </xsd:element>
-                    <xsd:element name="class_directives" type="oval-res:ClassDirectivesType" minOccurs="0" maxOccurs="5">
-                         <xsd:annotation>
-                              <xsd:documentation>The optional class_directives section presents flags describing what information has been included in the results document for a specific OVAL Definition class. The directives for a particlar class override the default directives. Using OVAL Results class_directives, an OVAL Results document dealing with vulnerabilities might by default include only minimal information and then include full details for all vulnerability definitions that evaluated to true.</xsd:documentation>
-                         </xsd:annotation>
-                    </xsd:element>
-                    <xsd:element ref="oval-def:oval_definitions" minOccurs="0" maxOccurs="1">
-                         <xsd:annotation>
-                              <xsd:documentation>The oval_definitions section is optional and dependent on the include_source_definitions attribute of the directives element. Its purpose is to provide an exact copy of the definitions evaluated for the results document.</xsd:documentation>
-                         </xsd:annotation>
-                    </xsd:element>
-                    <xsd:element name="results" type="oval-res:ResultsType">
-                         <xsd:annotation>
-                              <xsd:documentation>The required results section holds all the results of the evaluated definitions.</xsd:documentation>
-                         </xsd:annotation>
-                    </xsd:element>
-                    <xsd:element ref="ds:Signature" minOccurs="0" maxOccurs="1">
-                         <xsd:annotation>
-                              <xsd:documentation>The optional Signature element allows an XML Signature as defined by the W3C to be attached to the document. This allows authentication and data integrity to be provided to the user. Enveloped signatures are supported. More information about the official W3C Recommendation regarding XML digital signatures can be found at http://www.w3.org/TR/xmldsig-core/.</xsd:documentation>
-                         </xsd:annotation>
-                    </xsd:element>
-               </xsd:sequence>
-          </xsd:complexType>
-          <xsd:unique name="UniqueDirectiveClass">
-               <xsd:annotation>
-                    <xsd:documentation>The class attribute on class_directives must be unique.</xsd:documentation>
-               </xsd:annotation>
-               <xsd:selector xpath="oval-res:class_directives"/>
-               <xsd:field xpath="@class"/>
-          </xsd:unique>
-     </xsd:element>
-     <!-- =============================================================================== -->
-     <!-- =================================  GENERATOR  ================================= -->
-     <!-- =============================================================================== -->
-     <!--
-		The GeneratorType is defined by the oval-common-schema.  Please refer to
-		that documentation for a description of the complex type.
-	 -->
-     <!-- =============================================================================== -->
-     <!-- ================================  DIRECTIVES  ================================= -->
-     <!-- =============================================================================== -->
-     <xsd:complexType name="DirectivesType">
-          <xsd:annotation>
-               <xsd:documentation>The DirectivesType complex type presents a set of flags that describe what information has been included in the results document. There are six possible results (true, false, unknown, error, not evaluated, and not applicable) for the evaluation of an OVAL Definition. The directives state which of these results are being reported in the results document.</xsd:documentation>
-          </xsd:annotation>
-          <xsd:sequence>
-               <xsd:element name="definition_true" type="oval-res:DirectiveType" />
-               <xsd:element name="definition_false" type="oval-res:DirectiveType" />
-               <xsd:element name="definition_unknown" type="oval-res:DirectiveType" />
-               <xsd:element name="definition_error" type="oval-res:DirectiveType" />
-               <xsd:element name="definition_not_evaluated" type="oval-res:DirectiveType" />
-               <xsd:element name="definition_not_applicable" type="oval-res:DirectiveType" />
-          </xsd:sequence>
-     </xsd:complexType>
-     <xsd:complexType name="DefaultDirectivesType">
-          <xsd:annotation>
-               <xsd:documentation>The DefaultDirectivesType complex type presents the default set of flags that describe what information has been included in the results document. See the definition of the oval-res:DirectivesType for more information.</xsd:documentation>
-               <xsd:documentation>The optional include_source_definitions attribute indicates whether or not the source OVAL Definitions document has been included in the results document.  A value of false indicates that the source OVAL Definitions has not been included. By default the source document is included.</xsd:documentation>
-          </xsd:annotation>
-          <xsd:complexContent>
-               <xsd:extension base="oval-res:DirectivesType">
-                    <xsd:attribute name="include_source_definitions" type="xsd:boolean" default="true" use="optional"/>  
-               </xsd:extension>
-          </xsd:complexContent>
-     </xsd:complexType>
-     <xsd:complexType name="ClassDirectivesType">
-          <xsd:annotation>
-               <xsd:documentation>The ClassDirectivesType complex type presents a set of flags that describe what information has been included in the results document for a specific OVAL Definition class. See the definition of the oval-res:DirectivesType for more information.</xsd:documentation>
-               <xsd:documentation>The required class attribute allows a set of directives to be specified for each supported OVAL Definition class (See the definition of the oval:ClassEnumeration for more information about the supported classes). A set of class specific directives overrides the default directives for the specified definition class. A given class may be specified once.</xsd:documentation>
-          </xsd:annotation>
-          <xsd:complexContent>
-               <xsd:extension base="oval-res:DirectivesType">
-                    <xsd:attribute name="class" type="oval:ClassEnumeration" use="required"/>
-               </xsd:extension>
-          </xsd:complexContent>
-     </xsd:complexType>
-     <xsd:complexType name="DirectiveType">
-          <xsd:annotation>
-               <xsd:documentation>An individual directive element determines whether or not a specific type of result is included in the results document. The required reported attribute controls this by providing a true or false for the specific directive. The optional content attribute controls how much information about the specific result is provided. For example, thin content would only be the id of the definition and the result, while a full content set would be the definition id with the result along with results for all the individual tests and extended definitions.  Please refer to the oval-res:ContentEnumeration for details about the different content options.</xsd:documentation>
-          </xsd:annotation>
-          <xsd:attribute name="reported" type="xsd:boolean" use="required"/>
-          <xsd:attribute name="content" type="oval-res:ContentEnumeration" use="optional" default="full"/>
-     </xsd:complexType>
-     <!-- =============================================================================== -->
-     <!-- =============================  OVAL DEFINITIONS  ============================== -->
-     <!-- =============================================================================== -->
-     <!--
-		The oval_definitions element is defined by the oval definitions schema.  Please
-		refer to that documentation for a description of the valid elements and types.
-	 -->
-     <!-- =============================================================================== -->
-     <!-- ==================================  RESULTS  ================================== -->
-     <!-- =============================================================================== -->
-     <xsd:complexType name="ResultsType">
-          <xsd:annotation>
-               <xsd:documentation>The ResultsType complex type is a container for one or more system elements. Each system element defines the results associated with an individual system. Please refer to the description of SystemType for more information about an individual system element.</xsd:documentation>
-          </xsd:annotation>
-          <xsd:sequence>
-               <xsd:element name="system" type="oval-res:SystemType" minOccurs="1" maxOccurs="unbounded">
-                    <xsd:key name="definitionInstanceKey">
-                         <xsd:annotation>
-                              <xsd:documentation>Enforce uniqueness in the combination of OVAL id, version, and variable_instance in order to differentiate the individual definition elements.</xsd:documentation>
-                         </xsd:annotation>
-                         <xsd:selector xpath="oval-res:definitions/oval-res:definition"/>
-                         <xsd:field xpath="@definition_id"/>
-                         <xsd:field xpath="@version"/>
-                         <xsd:field xpath="@variable_instance"/>
-                    </xsd:key>
-                    <xsd:key name="testVersionKey">
-                         <xsd:annotation>
-                              <xsd:documentation>Enforce uniqueness in the combination of the individual test ids, version, and the variable_instance of the test.</xsd:documentation>
-                         </xsd:annotation>
-                         <xsd:selector xpath="oval-res:tests/oval-res:test"/>
-                         <xsd:field xpath="@test_id"/>
-                         <xsd:field xpath="@version"/>
-                         <xsd:field xpath="@variable_instance"/>
-                    </xsd:key>
-                     <xsd:keyref name="definitionInstanceKeyRef" refer="oval-res:definitionInstanceKey">
-                           <xsd:annotation>
-                                 <xsd:documentation>Requires each definition reference (used by extend_definitions) to refer to a valid definition id.</xsd:documentation>
-                           </xsd:annotation>
-                           <xsd:selector xpath=".//*"/>
-                           <xsd:field xpath="@definition_ref"/>
-                           <xsd:field xpath="@version"/>
-                           <xsd:field xpath="@variable_instance"/>
-                     </xsd:keyref>
-                     <xsd:keyref name="testVersionKeyRef" refer="oval-res:testVersionKey">
-                         <xsd:annotation>
-                              <xsd:documentation>Requires each test reference to refer to a valid test id.</xsd:documentation>
-                         </xsd:annotation>
-                         <xsd:selector xpath=".//*"/>
-                         <xsd:field xpath="@test_ref"/>
-                         <xsd:field xpath="@version"/>
-                         <xsd:field xpath="@variable_instance"/>
-                    </xsd:keyref>
-               </xsd:element>
-          </xsd:sequence>
-     </xsd:complexType>
-     <xsd:complexType name="SystemType">
-          <xsd:annotation>
-               <xsd:documentation>The SystemType complex type holds the evaluation results of the definitions and tests, as well as a copy of the OVAL System Characteristics used to perform the evaluation. The definitions section holds the results of the definitions and the tests section holds the results of the tests. The oval_system_characteristics section is a copy of the System Characteristics document used to perform the evaluation of the OVAL Definitions.</xsd:documentation>
-               <xsd:appinfo>
-                    <sch:pattern id="oval-res_system">
-                         <sch:rule context="oval-res:system[oval-res:tests]">
-                              <!-- Confirm that something somewhere expects full results -->
-                              <sch:assert test="/oval-res:oval_results/oval-res:directives/*[@reported='true' or @reported='1']/@content='full'
-                                                or /oval-res:oval_results/oval-res:directives/*[(@reported='true' or @reported='1') and not(@content)]
-                                                or /oval-res:oval_results/oval-res:class_directives/*[@reported='true' or @reported='1']/@content='full'
-                                                or /oval-res:oval_results/oval-res:class_directives/*[(@reported='true' or @reported='1') and not(@content)]">
-                                   The tests element should not be included unless full results are to be provided (see directives)
-                              </sch:assert>
-                         </sch:rule>
-                         <sch:rule context="oval-res:system[not(oval-res:tests)]">
-                              <!-- Confirm that nothing anywhere expects full results -->                              
-                              <sch:assert test="not(oval-res:oval_results/oval-res:directives/*[@reported='true' or @reported='1']/@content='full') 
-                                                and not(/oval-res:oval_results/oval-res:directives/*[(@reported='true' or @reported='1') and not(@content)])
-                                                and not(/oval-res:oval_results/oval-res:class_directives/*[@reported='true' or @reported='1']/@content='full')
-                                                and not(/oval-res:oval_results/oval-res:class_directives/*[(@reported='true' or @reported='1') and not(@content)])">
-                                   The tests element should be included when full results are specified (see directives)
-                              </sch:assert>
-                         </sch:rule>
-                    </sch:pattern>
-               </xsd:appinfo>
-          </xsd:annotation>
-          <xsd:sequence>
-               <xsd:element name="definitions" type="oval-res:DefinitionsType" minOccurs="0" maxOccurs="1"/>
-               <xsd:element name="tests" type="oval-res:TestsType" minOccurs="0" maxOccurs="1"/>
-               <xsd:element ref="oval-sc:oval_system_characteristics" >
-                    <xsd:annotation>
-                         <xsd:appinfo>
-                              <sch:pattern id="oval-res_mask_rule">
-                                   <sch:rule context="/oval-res:oval_results/oval-res:results/oval-res:system/oval-sc:oval_system_characteristics/oval-sc:system_data/*/*|/oval-res:oval_results/oval-res:results/oval-res:system/oval-sc:oval_system_characteristics/oval-sc:system_data/*/*/*">
-                                        <sch:assert test="not(@mask) or @mask='false' or @mask='0' or .=''">item <sch:value-of select="../@id"/> - a value for the <sch:value-of select="name()"/> entity should only be supplied if the mask attribute is 'false'.</sch:assert>
-                                   </sch:rule>
-                              </sch:pattern>
-                         </xsd:appinfo>
-                    </xsd:annotation>
-               </xsd:element>
-          </xsd:sequence>
-     </xsd:complexType>
-     <xsd:complexType name="DefinitionsType">
-          <xsd:annotation>
-               <xsd:documentation>The DefinitionsType complex type is a container for one or more definition elements. Each definition element holds the result of the evaluation of an OVAL Definition. Please refer to the description of DefinitionType for more information about an individual definition element.</xsd:documentation>
-          </xsd:annotation>
-          <xsd:sequence>
-               <xsd:element name="definition" type="oval-res:DefinitionType" minOccurs="1" maxOccurs="unbounded"/>
-          </xsd:sequence>
-     </xsd:complexType>
-     <xsd:complexType name="DefinitionType">
-          <xsd:annotation>
-               <xsd:documentation>The DefinitionType complex type holds the result of the evaluation of an OVAL Definition. The message element holds an error message or some other string that the analysis engine wishes to pass along. In addition, the optional criteria element provides the results of the individual pieces of the criteria. Please refer to the description of the CriteriaType for more information.</xsd:documentation>
-               <xsd:documentation>The required definition_id attribute is the OVAL id of the definition.</xsd:documentation>
-               <xsd:documentation>The required version attribute is the specific version of the OVAL Definition used during analysis.</xsd:documentation>
-               <xsd:documentation>The optional variable_instance attribute is a unique id that differentiates each unique instance of a definition. Capabilities that use OVAL may reference the same definition multiple times and provide different variable values each time the definition is referenced. This will result in multiple instances of a definition being included in the OVAL Results document (definitions that do not use variables can only have one unique instance). The inclusion of this unique instance identifier allows the OVAL Results document to associate the correct objects and items for each combination of supplied values.</xsd:documentation>
-               <xsd:documentation>The optional class attribute ...</xsd:documentation>
-               <xsd:documentation>The required result attribute holds the result of the evaluation. Please refer to the description of the ResultEnumeration for details about the different result values.</xsd:documentation>
-               <xsd:appinfo>
-                    <sch:pattern id="oval-res_directives">
-                         <!-- Check definition_true reported='true' and content='full' -->
-                         <sch:rule context="oval-res:definition[@result='true' and oval-res:criteria]">
-                              <!-- Check that the global directives say to report this and that there are no class directives for this class (to override the global directive),
-                                   or that the class directive for this class says to report this. -->
-                              <sch:assert test="((/oval-res:oval_results/oval-res:directives/oval-res:definition_true/@reported='true' or /oval-res:oval_results/oval-res:directives/oval-res:definition_true/@reported='1')
-                                   and not(oval-res:oval_results/oval-res:class_directives[@class = ./@class]))
-                                   or (/oval-res:oval_results/oval-res:class_directives[@class = ./@class]/oval-res:definition_true/@reported='true' or /oval-res:oval_results/oval-res:class_directives[@class = ./@class]/oval-res:definition_true/@reported='1')">
-                                   <sch:value-of select="@definition_id"/> - definitions with a result of TRUE should not be included (see directives)
-                              </sch:assert>
-                              <sch:assert test="((/oval-res:oval_results/oval-res:directives/oval-res:definition_true/@content='full')
-                                   and not(/oval-res:oval_results/oval-res:class_directives[@class = ./@class]))
-                                   or (/oval-res:oval_results/oval-res:class_directives[@class = ./@class]/oval-res:definition_true/@content='full')">
-                                   <sch:value-of select="@definition_id"/> - definitions with a result of TRUE should contain THIN content (see directives)
-                              </sch:assert>
-                         </sch:rule>
-                         
-                         <!-- Check definition_true reported='true' and content='thin' -->                         
-                         <sch:rule context="oval-res:definition[@result='true' and not(oval-res:criteria)]">
-                              <sch:assert test="((/oval-res:oval_results/oval-res:directives/oval-res:definition_true/@reported='true' or /oval-res:oval_results/oval-res:directives/oval-res:definition_true/@reported='1')
-                                   and not(/oval-res:oval_results/oval-res:class_directives[@class = ./@class]))
-                                   or (/oval-res:oval_results/oval-res:class_directives[@class = ./@class]/oval-res:definition_true/@reported='true' or /oval-res:oval_results/oval-res:class_directives[@class = ./@class]/oval-res:definition_true/@reported='1')">
-                                   <sch:value-of select="@definition_id"/> - definitions with a result of TRUE should not be included (see directives)
-                              </sch:assert>
-                              <sch:assert test="((/oval-res:oval_results/oval-res:directives/oval-res:definition_true/@content='thin')
-                                   and not(/oval-res:oval_results/oval-res:class_directives[@class = ./@class]))
-                                   or (/oval-res:oval_results/oval-res:class_directives[@class = ./@class]/oval-res:definition_true/@content='thin')">
-                                   <sch:value-of select="@definition_id"/> - definitions with a result of TRUE should contain FULL content (see directives)
-                              </sch:assert>
-                         </sch:rule>
-                         
-                         <!-- Check definition_false reported='true' and content='full' -->
-                         <sch:rule context="oval-res:definition[@result='false' and oval-res:criteria]">
-                              <sch:assert test="((/oval-res:oval_results/oval-res:directives/oval-res:definition_false/@reported='true' or /oval-res:oval_results/oval-res:directives/oval-res:definition_false/@reported='1')
-                                   and not(/oval-res:oval_results/oval-res:class_directives[@class = ./@class]))
-                                   or (/oval-res:oval_results/oval-res:class_directives[@class = ./@class]/oval-res:definition_false/@reported='true' or /oval-res:oval_results/oval-res:class_directives[@class = ./@class]/oval-res:definition_false/@reported='1')">
-                                   <sch:value-of select="@definition_id"/> - definitions with a result of FALSE should not be included (see directives)
-                              </sch:assert>
-                              <sch:assert test="((/oval-res:oval_results/oval-res:directives/oval-res:definition_false/@content='full')
-                                   and not(/oval-res:oval_results/oval-res:class_directives[@class = ./@class]))
-                                   or (/oval-res:oval_results/oval-res:class_directives[@class = ./@class]/oval-res:definition_false/@content='full')">
-                                   <sch:value-of select="@definition_id"/> - definitions with a result of FALSE should contain THIN content (see directives)
-                              </sch:assert>
-                         </sch:rule>
-                         
-                         <!-- Check definition_false reported='true' and content='thin' -->                         
-                         <sch:rule context="oval-res:definition[@result='false' and not(oval-res:criteria)]">
-                              <sch:assert test="((/oval-res:oval_results/oval-res:directives/oval-res:definition_false/@reported='true' or /oval-res:oval_results/oval-res:directives/oval-res:definition_false/@reported='1')
-                                   and not(/oval-res:oval_results/oval-res:class_directives[@class = ./@class]))
-                                   or (/oval-res:oval_results/oval-res:class_directives[@class = ./@class]/oval-res:definition_false/@reported='true' or /oval-res:oval_results/oval-res:class_directives[@class = ./@class]/oval-res:definition_false/@reported='1')">
-                                   <sch:value-of select="@definition_id"/> - definitions with a result of FALSE should not be included (see directives)
-                              </sch:assert>
-                              <sch:assert test="((/oval-res:oval_results/oval-res:directives/oval-res:definition_false/@content='thin')
-                                   and not(/oval-res:oval_results/oval-res:class_directives[@class = ./@class]))
-                                   or (/oval-res:oval_results/oval-res:class_directives[@class = ./@class]/oval-res:definition_false/@content='thin')">
-                                   <sch:value-of select="@definition_id"/> - definitions with a result of FALSE should contain FULL content (see directives)
-                              </sch:assert>
-                         </sch:rule>
-                         
-                         <!-- Check definition_unknown reported='true' and content='full' -->
-                         <sch:rule context="oval-res:definition[@result='unknown' and oval-res:criteria]">
-                              <sch:assert test="((/oval-res:oval_results/oval-res:directives/oval-res:definition_unknown/@reported='true' or /oval-res:oval_results/oval-res:directives/oval-res:definition_unknown/@reported='1')
-                                   and not(/oval-res:oval_results/oval-res:class_directives[@class = ./@class]))
-                                   or (/oval-res:oval_results/oval-res:class_directives[@class = ./@class]/oval-res:definition_unknown/@reported='true' or /oval-res:oval_results/oval-res:class_directives[@class = ./@class]/oval-res:definition_unknown/@reported='1')">
-                                   <sch:value-of select="@definition_id"/> - definitions with a result of UNKNOWN should not be included (see directives)
-                              </sch:assert>
-                              <sch:assert test="((/oval-res:oval_results/oval-res:directives/oval-res:definition_unknown/@content='full')
-                                   and not(oval-res:oval_results/oval-res:class_directives[@class = ./@class]))
-                                   or (/oval-res:oval_results/oval-res:class_directives[@class = ./@class]/oval-res:definition_unknown/@content='full')">
-                                   <sch:value-of select="@definition_id"/> - definitions with a result of UNKNOWN should contain THIN content (see directives)
-                              </sch:assert>
-                         </sch:rule>
-                         
-                         <!-- Check definition_unknown reported='true' and content='thin' -->                         
-                         <sch:rule context="oval-res:definition[@result='unknown' and not(oval-res:criteria)]">
-                              <sch:assert test="((/oval-res:oval_results/oval-res:directives/oval-res:definition_unknown/@reported='true' or /oval-res:oval_results/oval-res:directives/oval-res:definition_unknown/@reported='1')
-                                   and not(/oval-res:oval_results/oval-res:class_directives[@class = ./@class]))
-                                   or (/oval-res:oval_results/oval-res:class_directives[@class = ./@class]/oval-res:definition_unknown/@reported='true' or /oval-res:oval_results/oval-res:class_directives[@class = ./@class]/oval-res:definition_unknown/@reported='1')">
-                                   <sch:value-of select="@definition_id"/> - definitions with a result of UNKNOWN should not be included (see directives)
-                              </sch:assert>
-                              <sch:assert test="((/oval-res:oval_results/oval-res:directives/oval-res:definition_unknown/@content='thin')
-                                   and not(/oval-res:oval_results/oval-res:class_directives[@class = ./@class]))
-                                   or (/oval-res:oval_results/oval-res:class_directives[@class = ./@class]/oval-res:definition_unknown/@content='thin')">
-                                   <sch:value-of select="@definition_id"/> - definitions with a result of UNKNOWN should contain FULL content (see directives)
-                              </sch:assert>
-                         </sch:rule>
-                         
-                         <!-- Check definition_error reported='true' and content='full' -->
-                         <sch:rule context="oval-res:definition[@result='error' and oval-res:criteria]">
-                              <sch:assert test="((/oval-res:oval_results/oval-res:directives/oval-res:definition_error/@reported='true' or /oval-res:oval_results/oval-res:directives/oval-res:definition_error/@reported='1')
-                                   and not(/oval-res:oval_results/oval-res:class_directives[@class = ./@class]))
-                                   or (/oval-res:oval_results/oval-res:class_directives[@class = ./@class]/oval-res:definition_error/@reported='true' or /oval-res:oval_results/oval-res:class_directives[@class = ./@class]/oval-res:definition_error/@reported='1')">
-                                   <sch:value-of select="@definition_id"/> - definitions with a result of ERROR should not be included (see directives)
-                              </sch:assert>
-                              <sch:assert test="((/oval-res:oval_results/oval-res:directives/oval-res:definition_error/@content='full')
-                                   and not(oval-res:oval_results/oval-res:class_directives[@class = ./@class]))
-                                   or (/oval-res:oval_results/oval-res:class_directives[@class = ./@class]/oval-res:definition_error/@content='full')">
-                                   <sch:value-of select="@definition_id"/> - definitions with a result of ERROR should contain THIN content (see directives)
-                              </sch:assert>
-                         </sch:rule>
-                         
-                         <!-- Check definition_error reported='true' and content='thin' -->                         
-                         <sch:rule context="oval-res:definition[@result='error' and not(oval-res:criteria)]">
-                              <sch:assert test="((/oval-res:oval_results/oval-res:directives/oval-res:definition_error/@reported='true' or /oval-res:oval_results/oval-res:directives/oval-res:definition_error/@reported='1')
-                                   and not(/oval-res:oval_results/oval-res:class_directives[@class = ./@class]))
-                                   or (/oval-res:oval_results/oval-res:class_directives[@class = ./@class]/oval-res:definition_unknown/@reported='true' or /oval-res:oval_results/oval-res:class_directives[@class = ./@class]/oval-res:definition_unknown/@reported='1')">
-                                   <sch:value-of select="@definition_id"/> - definitions with a result of ERROR should not be included (see directives)
-                              </sch:assert>
-                              <sch:assert test="((/oval-res:oval_results/oval-res:directives/oval-res:definition_error/@content='thin')
-                                   and not(/oval-res:oval_results/oval-res:class_directives[@class = ./@class]))
-                                   or (/oval-res:oval_results/oval-res:class_directives[@class = ./@class]/oval-res:definition_error/@content='thin')">
-                                   <sch:value-of select="@definition_id"/> - definitions with a result of ERROR should contain FULL content (see directives)
-                              </sch:assert>
-                         </sch:rule>
-                         
-                         <!-- Check definition_not_evaluated reported='true' and content='full' -->
-                         <sch:rule context="oval-res:definition[@result='not evaluated' and oval-res:criteria]">
-                              <sch:assert test="((/oval-res:oval_results/oval-res:directives/oval-res:definition_not_evaluated/@reported='true' or /oval-res:oval_results/oval-res:directives/oval-res:definition_not_evaluated/@reported='1')
-                                   and not(/oval-res:oval_results/oval-res:class_directives[@class = ./@class]))
-                                   or (/oval-res:oval_results/oval-res:class_directives[@class = ./@class]/oval-res:definition_not_evaluated/@reported='true' or /oval-res:oval_results/oval-res:class_directives[@class = ./@class]/oval-res:definition_not_evaluated/@reported='1')">
-                                   <sch:value-of select="@definition_id"/> - definitions with a result of NOT EVALUATED should not be included (see directives)
-                              </sch:assert>
-                              <sch:assert test="((/oval-res:oval_results/oval-res:directives/oval-res:definition_not_evaluated/@content='full')
-                                   and not(/oval-res:oval_results/oval-res:class_directives[@class = ./@class]))
-                                   or (/oval-res:oval_results/oval-res:class_directives[@class = ./@class]/oval-res:definition_not_evaluated/@content='full')">
-                                   <sch:value-of select="@definition_id"/> - definitions with a result of NOT EVALUATED should contain THIN content (see directives)
-                              </sch:assert>
-                         </sch:rule>
-                         
-                         <!-- Check definition_not_evaluated reported='true' and content='thin' -->                         
-                         <sch:rule context="oval-res:definition[@result='not evaluated' and not(oval-res:criteria)]">
-                              <sch:assert test="((/oval-res:oval_results/oval-res:directives/oval-res:definition_not_evaluated/@reported='true' or /oval-res:oval_results/oval-res:directives/oval-res:definition_not_evaluated/@reported='1')
-                                   and not(/oval-res:oval_results/oval-res:class_directives[@class = ./@class]))
-                                   or (/oval-res:oval_results/oval-res:class_directives[@class = ./@class]/oval-res:definition_not_evaluated/@reported='true' or /oval-res:oval_results/oval-res:class_directives[@class = ./@class]/oval-res:definition_not_evaluated/@reported='1')">
-                                   <sch:value-of select="@definition_id"/> - definitions with a result of NOT EVALUATED should not be included (see directives)
-                              </sch:assert>
-                              <sch:assert test="((/oval-res:oval_results/oval-res:directives/oval-res:definition_not_evaluated/@content='thin')
-                                   and not(/oval-res:oval_results/oval-res:class_directives[@class = ./@class]))
-                                   or (/oval-res:oval_results/oval-res:class_directives[@class = ./@class]/oval-res:definition_not_evaluated/@content='thin')">
-                                   <sch:value-of select="@definition_id"/> - definitions with a result of NOT EVALUATED should contain FULL content (see directives)
-                              </sch:assert>
-                         </sch:rule>
-                         
-                         <!-- Check definition_not_applicable reported='true' and content='full' -->
-                         <sch:rule context="oval-res:definition[@result='not applicable' and oval-res:criteria]">
-                              <sch:assert test="((/oval-res:oval_results/oval-res:directives/oval-res:definition_not_applicable/@reported='true' or /oval-res:oval_results/oval-res:directives/oval-res:definition_not_applicable/@reported='1')
-                                   and not(/oval-res:oval_results/oval-res:class_directives[@class = ./@class]))
-                                   or (/oval-res:oval_results/oval-res:class_directives[@class = ./@class]/oval-res:definition_not_applicable/@reported='true' or /oval-res:oval_results/oval-res:class_directives[@class = ./@class]/oval-res:definition_not_applicable/@reported='1')">
-                                   <sch:value-of select="@definition_id"/> - definitions with a result of NOT APPLICABLE should not be included (see directives)
-                              </sch:assert>
-                              <sch:assert test="((/oval-res:oval_results/oval-res:directives/oval-res:definition_not_applicable/@content='full')
-                                   and not(oval-res:oval_results/oval-res:class_directives[@class = ./@class]))
-                                   or (/oval-res:oval_results/oval-res:class_directives[@class = ./@class]/oval-res:definition_not_applicable/@content='full')">
-                                   <sch:value-of select="@definition_id"/> - definitions with a result of NOT APPLICABLE should contain THIN content (see directives)
-                              </sch:assert>
-                         </sch:rule>
-                         
-                         <!-- Check definition_not_applicable reported='true' and content='thin' -->                         
-                         <sch:rule context="oval-res:definition[@result='not applicable' and not(oval-res:criteria)]">
-                              <sch:assert test="((/oval-res:oval_results/oval-res:directives/oval-res:definition_not_applicable/@reported='true' or /oval-res:oval_results/oval-res:directives/oval-res:definition_not_applicable/@reported='1')
-                                   and not(/oval-res:oval_results/oval-res:class_directives[@class = ./@class]))
-                                   or (/oval-res:oval_results/oval-res:class_directives[@class = ./@class]/oval-res:definition_not_applicable/@reported='true' or /oval-res:oval_results/oval-res:class_directives[@class = ./@class]/oval-res:definition_not_applicable/@reported='1')">
-                                   <sch:value-of select="@definition_id"/> - definitions with a result of NOT APPLICABLE should not be included (see directives)
-                              </sch:assert>
-                              <sch:assert test="((/oval-res:oval_results/oval-res:directives/oval-res:definition_not_applicable/@content='thin')
-                                   and not(oval-res:oval_results/oval-res:class_directives[@class = ./@class]))
-                                   or (/oval-res:oval_results/oval-res:class_directives[@class = ./@class]/oval-res:definition_not_applicable/@content='thin')">
-                                   <sch:value-of select="@definition_id"/> - definitions with a result of NOT APPLICABLE should contain FULL content (see directives)
-                              </sch:assert>
-                         </sch:rule>
-                    </sch:pattern>
-               </xsd:appinfo>
-          </xsd:annotation>
-          <xsd:sequence>
-               <xsd:element name="message" type="oval:MessageType" minOccurs="0" maxOccurs="unbounded"/>
-               <xsd:element name="criteria" type="oval-res:CriteriaType" minOccurs="0" maxOccurs="1"/>
-          </xsd:sequence>
-          <xsd:attribute name="definition_id" type="oval:DefinitionIDPattern" use="required"/>
-          <xsd:attribute name="version" type="xsd:nonNegativeInteger" use="required"/>
-          <xsd:attribute name="variable_instance" type="xsd:nonNegativeInteger" use="optional" default="1"/>
-          <xsd:attribute name="class" type="oval:ClassEnumeration" use="optional"/>
-          <xsd:attribute name="result" type="oval-res:ResultEnumeration" use="required"/>
-     </xsd:complexType>
-     <xsd:complexType name="CriteriaType">
-          <xsd:annotation>
-               <xsd:documentation>The CriteriaType complex type describes the high level container for all the tests and represents the meat of the definition. Each criteria can contain other criteria elements in a recursive structure allowing complex logical trees to be constructed. Each referenced test is represented by a criterion element. Please refer to the description of the CriterionType for more information about and individual criterion element. The optional extend_definition element allows existing definitions to be included in the criteria. Refer to the description of the ExtendDefinitionType for more information.</xsd:documentation>
-               <xsd:documentation>The required operator attribute provides the logical operator that binds the different statements inside a criteria together. The optional negate attribute signifies that the result of an extended definition should be negated during analysis. For example, consider a definition that evaluates TRUE if a certain software is installed. By negating the definition, it now evaluates to TRUE if the software is NOT installed. The required result attribute holds the result of the evaluation of the criteria. Note that this would be after any negation operation has been applied. Please refer to the description of the ResultEnumeration for details about the different result values.</xsd:documentation>
-               <xsd:documentation>The optional applicability_check attribute provides a Boolean flag that when true indicates that the criteria is being used to determine whether the OVAL Definition applies to a given system.</xsd:documentation>
-          </xsd:annotation>
-          <xsd:choice minOccurs="1" maxOccurs="unbounded">
-               <xsd:element name="criteria" type="oval-res:CriteriaType"/>
-               <xsd:element name="criterion" type="oval-res:CriterionType"/>
-               <xsd:element name="extend_definition" type="oval-res:ExtendDefinitionType"/>
-          </xsd:choice>
-          <xsd:attribute name="applicability_check" type="xsd:boolean" use="optional"/>
-          <xsd:attribute name="operator" type="oval:OperatorEnumeration" use="required"/>
-          <xsd:attribute name="negate" type="xsd:boolean" use="optional" default="false"/>
-          <xsd:attribute name="result" type="oval-res:ResultEnumeration" use="required"/>
-     </xsd:complexType>
-     <xsd:complexType name="CriterionType">
-          <xsd:annotation>
-               <xsd:documentation>The CriterionType complex type identifies a specific test that is included in the definition's criteria.</xsd:documentation>
-               <xsd:documentation>The optional applicability_check attribute provides a Boolean flag that when true indicates that the criterion is being used to determine whether the OVAL Definition applies to a given system.</xsd:documentation>
-               <xsd:documentation>The required test_ref attribute is the actual id of the included test.</xsd:documentation>
-               <xsd:documentation>The required version attribute is the specific version of the OVAL Test used during analysis.</xsd:documentation>
-               <xsd:documentation>The optional variable_instance attribute differentiates between unique instances of a test. This can happen when a test includes a variable reference and different variable values are used by different definitions.</xsd:documentation>
-               <xsd:documentation>The optional negate attribute signifies that the result of an individual test should be negated during analysis. For example, consider a test that evaluates to TRUE if a specific patch is installed. By negating this test, it now evaluates to TRUE if the patch is NOT installed.</xsd:documentation>
-               <xsd:documentation>The required result attribute holds the result of the evaluation. Please refer to the description of the ResultEnumeration for details about the different result values.</xsd:documentation>
-          </xsd:annotation>
-          <xsd:attribute name="applicability_check" type="xsd:boolean" use="optional"/>
-          <xsd:attribute name="test_ref" type="oval:TestIDPattern" use="required"/>
-          <xsd:attribute name="version" type="xsd:nonNegativeInteger" use="required"/>
-          <xsd:attribute name="variable_instance" type="xsd:nonNegativeInteger" use="optional" default="1"/>
-          <xsd:attribute name="negate" type="xsd:boolean" use="optional" default="false"/>
-          <xsd:attribute name="result" type="oval-res:ResultEnumeration" use="required"/>
-     </xsd:complexType>
-     <xsd:complexType name="ExtendDefinitionType">
-          <xsd:annotation>
-               <xsd:documentation>The ExtendDefinitionType complex type identifies a specific definition that has been extended by the criteria.</xsd:documentation>
-               <xsd:documentation>The optional applicability_check attribute provides a Boolean flag that when true indicates that the extend_definition is being used to determine whether the OVAL Definition applies to a given system.</xsd:documentation>
-               <xsd:documentation>The required definition_ref attribute is the actual id of the extended definition.</xsd:documentation>
-               <xsd:documentation>The required version attribute is the specific version of the OVAL Definition used during analysis.</xsd:documentation>
-               <xsd:documentation>The optional variable_instance attribute is a unique id that differentiates each unique instance of a definition. Capabilities that use OVAL may reference the same definition multiple times and provide different variable values each time the definition is referenced. This will result in multiple instances of a definition being included in the OVAL Results document (definitions that do not use variables can only have one unique instance). The inclusion of this unique instance identifier allows the OVAL Results document to associate the correct objects and items for each combination of supplied values.</xsd:documentation>
-               <xsd:documentation>The optional negate attribute signifies that the result of an extended definition should be negated during analysis. For example, consider a definition that evaluates TRUE if certain software is installed. By negating the definition, it now evaluates to TRUE if the software is NOT installed.</xsd:documentation>
-               <xsd:documentation>The required result attribute holds the result of the evaluation. Please refer to the description of the ResultEnumeration for details about the different result values.</xsd:documentation>
-          </xsd:annotation>
-          <xsd:attribute name="applicability_check" type="xsd:boolean" use="optional"/>
-          <xsd:attribute name="definition_ref" type="oval:DefinitionIDPattern" use="required"/>
-          <xsd:attribute name="version" type="xsd:nonNegativeInteger" use="required"/>
-          <xsd:attribute name="variable_instance" type="xsd:nonNegativeInteger" use="optional" default="1"/>
-          <xsd:attribute name="negate" type="xsd:boolean" use="optional" default="false"/>
-          <xsd:attribute name="result" type="oval-res:ResultEnumeration" use="required"/>
-     </xsd:complexType>
-     <xsd:complexType name="TestsType">
-          <xsd:annotation>
-               <xsd:documentation>The TestsType complex type is a container for one or more test elements. Each test element holds the result of the evaluation of an OVAL Test. Please refer to the description of TestType for more information about an individual test element.</xsd:documentation>
-          </xsd:annotation>
-          <xsd:sequence>
-               <xsd:element name="test" type="oval-res:TestType" minOccurs="1" maxOccurs="unbounded"/>
-          </xsd:sequence>
-     </xsd:complexType>
-     <xsd:complexType name="TestType">
-          <xsd:annotation>
-               <xsd:documentation>The TestType complex type provides a reference to every item that matched the object section of the original test as well as providing an overall test result based on those items. The optional message element holds an error message or some other string that the analysis engine wishes to pass along. The optional tested_variable elements hold the value of each variable used by the test during evaluation. This includes the values used in both OVAL Objects and OVAL States. If a variable represents a collection of values, then multiple tested_variable elements would exist with the same variable_id attribute. Please refer to the description of oval-res:TestedVariableType for more information.</xsd:documentation>
-               <xsd:documentation>The required test_id attribute identifies the test and must conform to the format specified by the oval:TestIDPattern simple type.</xsd:documentation>
-               <xsd:documentation>The required version attribute is the specific version of the OVAL Test used during analysis.</xsd:documentation>
-               <xsd:documentation>The optional variable_instance attribute differentiates between unique instances of a test. This can happen when a test includes a variable reference and different values for that variable are used by different definitions.</xsd:documentation>
-               <xsd:documentation>The check_existence, check, and state_operator attributes reflect the values that were specified on the test as it was evaluated. These evaluation control attributes are copied into the OVAL Results file to enable post processing of results documents.  More information on each of these attributes is provided with the definition of the oval-def:TestType.</xsd:documentation>
-               <xsd:documentation>The required result attribute holds the result of the evaluation after all referenced items have been examined and the evaluation control attributes have been applied. Please refer to the description of the oval-res:ResultEnumeration for details about the different result values.  In general, the overall result of an OVAL Test is determined by combining the results of each matching item based first on the check_existence attribute, then the check attribute, and finally the state_operator attribute.</xsd:documentation>
-               <xsd:documentation>The following section provides a more detailed description of  how the result for an OVAL Test is determined when using an OVAL System Characteristics document. An OVAL System Characteristics document can contain an optional collected_objects section. When the collected_objects section is present the following rules specify how the overall result for an OVAL Test is determined: When an oval-sc:collected_objects/oval-sc:object with an id that matches the OVAL Object id that is referenced by the OVAL Test is not found, the result for the OVAL Test must be "unknown". When the flag attribute of the corresponding oval-sc:collected_objects/oval-sc:object is "error", the result of the OVAL Test must be "error". When the flag attribute of the corresponding oval-sc:collected_objects/oval-sc:object is "not collected", the result of the OVAL Test must be "unknown".  When the flag attribute of the corresponding oval-sc:collected_objects/oval-sc:object is "not applicable", the result of the OVAL Test must be "not applicable".  When the flag attribute of the corresponding oval-sc:collected_objects/oval-sc:object is "does not exist", the result of the OVAL Test is determined by examining the check_existence attribute's value and if the check_existence attribute is "none_exist" or "any_exist" the OVAL Test should evaluate to "true", for all other values of the check_existence attribute the OVAL Test should evaluate to "false". The check and state_operator attributes do not need to be considered in this condition. When the flag attribute of the corresponding oval-sc:collected_objects/oval-sc:object is "complete", the result of the OVAL Test is determined by first evaluating the check_existence attribute specified by the OVAL Test and then evaluating the check and state_operator attributes. The check attribute only needs to be considered if the result of evaluating the check_existence attribute is "true". When the flag attribute of the corresponding oval-sc:collected_objects/oval-sc:object is "incomplete", the result of the OVAL Test must be "unknown" with the following exceptions: 1) When the check_existence attribute of the OVAL Test is set to "none_exist" and the collected object has 1 or more item references with a status of "exists", a result of "false" must be reported;  2) When the check_existence attribute of the OVAL Test is set to "only_one_exists", the collected object has more than 1 item reference with a status of "exists", a result of "false" must be reported;  3) If after evaluating the check_existence attribute a non "true" result has not been determined, the check attribute must be considered as follows: 3a) If the check attribute evaluation results in "false", then the OVAL Test result must be "false"; 3b) If the check attribute is set to "at_least_one_satisfies" and its evaluation results in "true", the OVAL Test result must be "true".  When the collected_objects section is not present in the OVAL System Characteristics document, the evaluation engine must search the system characteristics for all Items that match the OVAL Object referenced by the OVAL Test. The set of matching OVAL Items is then evaluated first based on the check_existence attribute, then the check attribute, and finally the state_operator attribute.</xsd:documentation>
-               <xsd:appinfo>
-                    <sch:pattern id="oval-res_testids">
-                         <sch:rule context="oval-res:test">
-                              <sch:assert test="@test_id = ../../oval-res:definitions//oval-res:criterion/@test_ref"><sch:value-of select="@test_id"/> - the specified test is not used in any definition's criteria</sch:assert>
-                         </sch:rule>
-                    </sch:pattern>
-               </xsd:appinfo>
-          </xsd:annotation>
-          <xsd:sequence>
-               <xsd:element name="message" type="oval:MessageType" minOccurs="0" maxOccurs="unbounded"/>
-               <xsd:element name="tested_item" type="oval-res:TestedItemType" minOccurs="0" maxOccurs="unbounded"/>
-               <xsd:element name="tested_variable" type="oval-res:TestedVariableType" minOccurs="0" maxOccurs="unbounded"/>
-          </xsd:sequence>
-          <xsd:attribute name="test_id" type="oval:TestIDPattern" use="required"/>
-          <xsd:attribute name="version" type="xsd:nonNegativeInteger" use="required"/>
-          <xsd:attribute name="variable_instance" type="xsd:nonNegativeInteger" use="optional" default="1"/>
-          <xsd:attribute name="check_existence" type="oval:ExistenceEnumeration" use="optional" default="at_least_one_exists"/>
-          <xsd:attribute name="check" type="oval:CheckEnumeration" use="required"/>
-          <xsd:attribute name="state_operator" type="oval:OperatorEnumeration" use="optional" default="AND"/>
-          <xsd:attribute name="result" type="oval-res:ResultEnumeration" use="required"/>
-     </xsd:complexType>
-     <xsd:complexType name="TestedItemType">
-          <xsd:annotation>
-               <xsd:documentation>The TestedItemType complex type holds a reference to a system characteristic item that matched the object specified in a test. Details of the item can be found in the oval_system_characteristics section of the OVAL Results document by using the required item_id. The optional message element holds an error message or some other message that the analysis engine wishes to pass along. The required result attribute holds the result of the evaluation of the individual item as it relates to the state specified by the test. If the test did not include a state reference then the result attribute will be set to 'not evaluated'. Please refer to the description of the ResultEnumeration for details about the different result values.</xsd:documentation>
-          </xsd:annotation>
-          <xsd:sequence>
-               <xsd:element name="message" type="oval:MessageType" minOccurs="0" maxOccurs="unbounded"/>
-          </xsd:sequence>
-          <xsd:attribute name="item_id" type="oval:ItemIDPattern" use="required"/>
-          <xsd:attribute name="result" type="oval-res:ResultEnumeration" use="required"/>
-     </xsd:complexType>
-     <xsd:complexType name="TestedVariableType">
-          <xsd:annotation>
-               <xsd:documentation>The TestedVariableType complex type holds the value of a variable used during the evaluation of a test. Of special importance are the values of any external variables used since these values are not captured in either the definition or system characteristic documents. If a variable is represented by a collection of values, then multiple elements of TestedVariableType, each with the same variable_id attribute, would exist. The required variable_id attribute is the unique id of the variable that was used.</xsd:documentation>
-          </xsd:annotation>
-          <xsd:simpleContent>
-               <xsd:extension base="xsd:anySimpleType">
-                    <xsd:attribute name="variable_id" type="oval:VariableIDPattern" use="required"/>
-               </xsd:extension>
-          </xsd:simpleContent>
-     </xsd:complexType>
-     <!-- =============================================================================== -->
-     <!-- =================================  SIGNATURE  ================================= -->
-     <!-- =============================================================================== -->
-     <!--
-		The signature element is defined by the xmldsig schema.  Please refer to that
-		documentation for a description of the valid elements and types.  More
-		information about the official W3C Recommendation regarding XML digital
-		signatures can be found at http://www.w3.org/TR/xmldsig-core/.
-	-->
-     <!-- =============================================================================== -->
-     <!-- ===============================  ENUMERATIONS  ================================ -->
-     <!-- =============================================================================== -->
-     <xsd:simpleType name="ContentEnumeration">
-          <xsd:annotation>
-               <xsd:documentation>The ContentEnumeration defines the valid values for the directives controlling the amount of expected depth found in the results document.  Each directive specified at the top of an OVAL Results document defines how much information should be included in the document for each of the different result types.  The amount of content that is expected with each value is defined by Schematron statements embedded throughout the OVAL Results Schema.  Currently, the enumeration defines two values: thin and full.  Please refer to the documentation of each individual value of this enumeration for more information about what each means.</xsd:documentation>
-          </xsd:annotation>
-          <xsd:restriction base="xsd:string">
-               <xsd:enumeration value="thin">
-                    <xsd:annotation>
-                         <xsd:documentation>A value of 'thin' means only the minimal amount of information will be provided. This is the id associated with an evaluated OVAL Definition and the result of the evaluation. The criteria child element of a definition should not be present when providing thin results. In addition, system characteristic information for the objects used by the given definition should not be presented.</xsd:documentation>
-                    </xsd:annotation>
-               </xsd:enumeration>
-               <xsd:enumeration value="full">
-                    <xsd:annotation>
-                         <xsd:documentation>A value of 'full' means that very detailed information will be provided allowing in-depth reports to be generated from the results. In addition to the results of the evaluated definition, the results of all extended definitions and tests included in the criteria as well as the actual information collected off the system must be presented.</xsd:documentation>
-                    </xsd:annotation>
-               </xsd:enumeration>
-          </xsd:restriction>
-     </xsd:simpleType>
-     <xsd:simpleType name="ResultEnumeration">
-          <xsd:annotation>
-               <xsd:documentation>The ResultEnumeration defines the acceptable result values for the DefinitionType, CriteriaType, CriterionType, ExtendDefinitionType, TestType, and TestedItemType constructs.</xsd:documentation>
-          </xsd:annotation>
-          <xsd:restriction base="xsd:string">
-               <xsd:enumeration value="true">
-                    <xsd:annotation>
-                         <xsd:documentation>When evaluating a definition or test, a result value of 'true' means that the characteristics being evaluated match the information represented in the system characteristic document. When evaluating a tested_item, and a state exists, a result value of 'true' indicates that the item matches the state.</xsd:documentation>
-                    </xsd:annotation>
-               </xsd:enumeration>
-               <xsd:enumeration value="false">
-                    <xsd:annotation>
-                         <xsd:documentation>When evaluating a definition or test, a result value of 'false' means that the characteristics being evaluated do not match the information represented in the system characteristic document.  When evaluating a tested_item, and a state exists, a result value of 'false' indicates that the item does not match the state.</xsd:documentation>
-                    </xsd:annotation>
-               </xsd:enumeration>
-               <xsd:enumeration value="unknown">
-                    <xsd:annotation>
-                         <xsd:documentation>When evaluating a definition or test, a result value of 'unknown' means that the characteristics being evaluated cannot be found in the system characteristic document (or the characteristics can be found but collected object flag is 'not collected'). For example, assume that a definition tests a file, but data pertaining to that file cannot be found and is not recorded in the System Characteristics document. The lack of an item (in the system_data section) for this file in the System Characteristics document means that no attempt was made to collect information about the file. In this situation, there is no way of knowing what the result would be if the file was collected. Note that finding a collected_object element in the system characteristic document is not the same as finding a matching element of the system. When evaluating an OVAL Test, the lack of a matching object on a system (for example, file not found) does not cause a result of unknown since an test considers both the state of an item and its existence. In this case the test result would be based on the existence check specified by the check_existence attribute on the test.  When evaluating a tested_item, and a state exists, a result value of 'unknown' indicates that it could not be determined whether or not the item and state match. For example, if a registry_object with a hive equal to HKEY_LOCAL_MACHINE, a key with the xsi:nil attribute set to 'true', and a name with the xsi:nil attribute set to 'true' was collected and compared against a registry_state with key entity equal to 'SOFTWARE', the tested_item result would be 'unknown' because an assertion of whether or not the item matches the state could not be determined since the key entity of the item was not collected.</xsd:documentation>
-                    </xsd:annotation>
-               </xsd:enumeration>
-               <xsd:enumeration value="error">
-                    <xsd:annotation>
-                         <xsd:documentation>When evaluating a definition or test, a result value of 'error' means that the characteristics being evaluated exist in the system characteristic document but there was an error either collecting information or in performing analysis. For example, if there was an error returned by an api when trying to determine if an object exists on a system. Another example would be: xsi:nil might be set on an object entity, but then the entity is compared to a state entity with a value, thus producing an error.  When evaluating a tested_item, and a state exists, a result value of 'error' indicates that there was either an error collecting the item or there was an error analyzing the item against the state. For example, a tested_item will receive a result value of 'error' if an attempt is made to compare a state entity against an item entity that has a status of 'error'.</xsd:documentation>
-                    </xsd:annotation>
-               </xsd:enumeration>
-               <xsd:enumeration value="not evaluated">
-                    <xsd:annotation>
-                         <xsd:documentation>When evaluating a definition or test, a result value of 'not evaluated' means that a choice was made not to evaluate the given definition or test. The actual result is not known since if evaluation had occurred the result could have been either true or false.  When evaluating a tested_item, a result value of 'not evaluated' indicates that a state was not specified and is equivalent to an existence check.</xsd:documentation>
-                    </xsd:annotation>
-               </xsd:enumeration>
-               <xsd:enumeration value="not applicable">
-                    <xsd:annotation>
-                         <xsd:documentation>When evaluating a definition or test, a result value of 'not applicable' means that the definition or test being evaluated is not valid on the given platform. For example, trying to collect Linux RPM information on a Windows system is not possible and so a result of not applicable is used.  Another example would be in trying to collect RPM information on a linux system that does not have the RPM packaging system installed.</xsd:documentation>
-                    </xsd:annotation>
-               </xsd:enumeration>
-          </xsd:restriction>
-     </xsd:simpleType>
-</xsd:schema>
-=======
-<?xml version="1.0" encoding="utf-8"?>
-<xsd:schema xmlns:xsd="http://www.w3.org/2001/XMLSchema" xmlns:oval="http://oval.mitre.org/XMLSchema/oval-common-5" xmlns:oval-sc="http://oval.mitre.org/XMLSchema/oval-system-characteristics-5" xmlns:oval-def="http://oval.mitre.org/XMLSchema/oval-definitions-5" xmlns:oval-res="http://oval.mitre.org/XMLSchema/oval-results-5" xmlns:ds="http://www.w3.org/2000/09/xmldsig#" xmlns:sch="http://purl.oclc.org/dsdl/schematron" targetNamespace="http://oval.mitre.org/XMLSchema/oval-results-5" elementFormDefault="qualified" version="5.11">
-     <xsd:import namespace="http://oval.mitre.org/XMLSchema/oval-common-5" schemaLocation="oval-common-schema.xsd"/>
-     <xsd:import namespace="http://oval.mitre.org/XMLSchema/oval-definitions-5" schemaLocation="oval-definitions-schema.xsd"/>
-     <xsd:import namespace="http://oval.mitre.org/XMLSchema/oval-system-characteristics-5" schemaLocation="oval-system-characteristics-schema.xsd"/>
-     <xsd:import namespace="http://www.w3.org/2000/09/xmldsig#" schemaLocation="xmldsig-core-schema.xsd"/>
-     <xsd:annotation>
-          <xsd:documentation>The following is a description of the elements, types, and attributes that compose the core schema for encoding Open Vulnerability and Assessment Language (OVAL) Results. Each of the elements, types, and attributes that make up the Core Results Schema are described in detail and should provide the information necessary to understand what each object represents. This document is intended for developers and assumes some familiarity with XML. A high level description of the interaction between these objects is not outlined here.</xsd:documentation>
-          <xsd:documentation>The OVAL Schema is maintained by The MITRE Corporation and developed by the public OVAL Community. For more information, including how to get involved in the project and how to submit change requests, please visit the OVAL website at http://oval.mitre.org.</xsd:documentation>
-          <xsd:appinfo>
-               <schema>Core Results</schema>
-               <version>5.11</version>
-               <date>12/18/2014 09:00:00 AM</date>
-                <terms_of_use>Copyright (c) 2002-2014, The MITRE Corporation. All rights reserved.  The contents of this file are subject to the terms of the OVAL License located at http://oval.mitre.org/oval/about/termsofuse.html. See the OVAL License for the specific language governing permissions and limitations for use of this schema.  When distributing copies of the OVAL Schema, this license header must be included.</terms_of_use>
-               <sch:ns prefix="oval-res" uri="http://oval.mitre.org/XMLSchema/oval-results-5"/>
-          </xsd:appinfo>
-     </xsd:annotation>
-     <!-- =============================================================================== -->
-     <!-- =============================================================================== -->
-     <!-- =============================================================================== -->
-     <xsd:element name="oval_results">
-          <xsd:annotation>
-               <xsd:documentation>The oval_results element is the root of an OVAL Results Document. Its purpose is to bind together the four major sections of a results document - generator, directives, oval_definitions, and results - which are the children of the root element. It must contain exactly one generator section, one directives section, and one results section.</xsd:documentation>
-          </xsd:annotation>
-          <xsd:complexType>
-               <xsd:sequence>
-                    <xsd:element name="generator" type="oval:GeneratorType">
-                         <xsd:annotation>
-                              <xsd:documentation>The required generator section provides information about when the results document was compiled and under what version.</xsd:documentation>
-                         </xsd:annotation>
-                    </xsd:element>
-                    <xsd:element name="directives" type="oval-res:DefaultDirectivesType">
-                         <xsd:annotation>
-                              <xsd:documentation>The required directives section presents flags describing what information has been included in the results document. This element represents the default set of directives. These directives apply to all classes of definitions for which there is not a class specific set of directives.</xsd:documentation>
-                              <xsd:appinfo>
-                                   <sch:pattern id="oval-res_directives_include_oval_definitions">
-                                        <sch:rule context="oval-res:oval_results/oval-res:directives[@include_source_definitions='true' or @include_source_definitions='1' or not(@include_source_definitions)]">
-                                             <sch:assert test="ancestor::oval-res:oval_results[oval-def:oval_definitions]">
-                                                  The source OVAL Definition document must be included when the directives include_source_definitions attribute is set to true.
-                                             </sch:assert>
-                                        </sch:rule>
-                                        <sch:rule context="oval-res:oval_results/oval-res:directives[@include_source_definitions='false' or @include_source_definitions='0']">
-                                             <sch:assert test="ancestor::oval-res:oval_results[not(oval-def:oval_definitions)]">
-                                                  The source OVAL Definition document must not be included when the directives include_source_definitions attribute is set to false.
-                                             </sch:assert>
-                                        </sch:rule>
-                                   </sch:pattern>
-                              </xsd:appinfo>
-                         </xsd:annotation>
-                    </xsd:element>
-                    <xsd:element name="class_directives" type="oval-res:ClassDirectivesType" minOccurs="0" maxOccurs="5">
-                         <xsd:annotation>
-                              <xsd:documentation>The optional class_directives section presents flags describing what information has been included in the results document for a specific OVAL Definition class. The directives for a particlar class override the default directives. Using OVAL Results class_directives, an OVAL Results document dealing with vulnerabilities might by default include only minimal information and then include full details for all vulnerability definitions that evaluated to true.</xsd:documentation>
-                         </xsd:annotation>
-                    </xsd:element>
-                    <xsd:element ref="oval-def:oval_definitions" minOccurs="0" maxOccurs="1">
-                         <xsd:annotation>
-                              <xsd:documentation>The oval_definitions section is optional and dependent on the include_source_definitions attribute of the directives element. Its purpose is to provide an exact copy of the definitions evaluated for the results document.</xsd:documentation>
-                         </xsd:annotation>
-                    </xsd:element>
-                    <xsd:element name="results" type="oval-res:ResultsType">
-                         <xsd:annotation>
-                              <xsd:documentation>The required results section holds all the results of the evaluated definitions.</xsd:documentation>
-                         </xsd:annotation>
-                    </xsd:element>
-                    <xsd:element ref="ds:Signature" minOccurs="0" maxOccurs="1">
-                         <xsd:annotation>
-                              <xsd:documentation>The optional Signature element allows an XML Signature as defined by the W3C to be attached to the document. This allows authentication and data integrity to be provided to the user. Enveloped signatures are supported. More information about the official W3C Recommendation regarding XML digital signatures can be found at http://www.w3.org/TR/xmldsig-core/.</xsd:documentation>
-                         </xsd:annotation>
-                    </xsd:element>
-               </xsd:sequence>
-          </xsd:complexType>
-          <xsd:unique name="UniqueDirectiveClass">
-               <xsd:annotation>
-                    <xsd:documentation>The class attribute on class_directives must be unique.</xsd:documentation>
-               </xsd:annotation>
-               <xsd:selector xpath="oval-res:class_directives"/>
-               <xsd:field xpath="@class"/>
-          </xsd:unique>
-     </xsd:element>
-     <!-- =============================================================================== -->
-     <!-- =================================  GENERATOR  ================================= -->
-     <!-- =============================================================================== -->
-     <!--
-		The GeneratorType is defined by the oval-common-schema.  Please refer to
-		that documentation for a description of the complex type.
-	 -->
-     <!-- =============================================================================== -->
-     <!-- ================================  DIRECTIVES  ================================= -->
-     <!-- =============================================================================== -->
-     <xsd:complexType name="DirectivesType">
-          <xsd:annotation>
-               <xsd:documentation>The DirectivesType complex type presents a set of flags that describe what information has been included in the results document. There are six possible results (true, false, unknown, error, not evaluated, and not applicable) for the evaluation of an OVAL Definition. The directives state which of these results are being reported in the results document.</xsd:documentation>
-          </xsd:annotation>
-          <xsd:sequence>
-               <xsd:element name="definition_true" type="oval-res:DirectiveType" />
-               <xsd:element name="definition_false" type="oval-res:DirectiveType" />
-               <xsd:element name="definition_unknown" type="oval-res:DirectiveType" />
-               <xsd:element name="definition_error" type="oval-res:DirectiveType" />
-               <xsd:element name="definition_not_evaluated" type="oval-res:DirectiveType" />
-               <xsd:element name="definition_not_applicable" type="oval-res:DirectiveType" />
-          </xsd:sequence>
-     </xsd:complexType>
-     <xsd:complexType name="DefaultDirectivesType">
-          <xsd:annotation>
-               <xsd:documentation>The DefaultDirectivesType complex type presents the default set of flags that describe what information has been included in the results document. See the definition of the oval-res:DirectivesType for more information.</xsd:documentation>
-               <xsd:documentation>The optional include_source_definitions attribute indicates whether or not the source OVAL Definitions document has been included in the results document.  A value of false indicates that the source OVAL Definitions has not been included. By default the source document is included.</xsd:documentation>
-          </xsd:annotation>
-          <xsd:complexContent>
-               <xsd:extension base="oval-res:DirectivesType">
-                    <xsd:attribute name="include_source_definitions" type="xsd:boolean" default="true" use="optional"/>  
-               </xsd:extension>
-          </xsd:complexContent>
-     </xsd:complexType>
-     <xsd:complexType name="ClassDirectivesType">
-          <xsd:annotation>
-               <xsd:documentation>The ClassDirectivesType complex type presents a set of flags that describe what information has been included in the results document for a specific OVAL Definition class. See the definition of the oval-res:DirectivesType for more information.</xsd:documentation>
-               <xsd:documentation>The required class attribute allows a set of directives to be specified for each supported OVAL Definition class (See the definition of the oval:ClassEnumeration for more information about the supported classes). A set of class specific directives overrides the default directives for the specified definition class. A given class may be specified once.</xsd:documentation>
-          </xsd:annotation>
-          <xsd:complexContent>
-               <xsd:extension base="oval-res:DirectivesType">
-                    <xsd:attribute name="class" type="oval:ClassEnumeration" use="required"/>
-               </xsd:extension>
-          </xsd:complexContent>
-     </xsd:complexType>
-     <xsd:complexType name="DirectiveType">
-          <xsd:annotation>
-               <xsd:documentation>An individual directive element determines whether or not a specific type of result is included in the results document. The required reported attribute controls this by providing a true or false for the specific directive. The optional content attribute controls how much information about the specific result is provided. For example, thin content would only be the id of the definition and the result, while a full content set would be the definition id with the result along with results for all the individual tests and extended definitions.  Please refer to the oval-res:ContentEnumeration for details about the different content options.</xsd:documentation>
-          </xsd:annotation>
-          <xsd:attribute name="reported" type="xsd:boolean" use="required"/>
-          <xsd:attribute name="content" type="oval-res:ContentEnumeration" use="optional" default="full"/>
-     </xsd:complexType>
-     <!-- =============================================================================== -->
-     <!-- =============================  OVAL DEFINITIONS  ============================== -->
-     <!-- =============================================================================== -->
-     <!--
-		The oval_definitions element is defined by the oval definitions schema.  Please
-		refer to that documentation for a description of the valid elements and types.
-	 -->
-     <!-- =============================================================================== -->
-     <!-- ==================================  RESULTS  ================================== -->
-     <!-- =============================================================================== -->
-     <xsd:complexType name="ResultsType">
-          <xsd:annotation>
-               <xsd:documentation>The ResultsType complex type is a container for one or more system elements. Each system element defines the results associated with an individual system. Please refer to the description of SystemType for more information about an individual system element.</xsd:documentation>
-          </xsd:annotation>
-          <xsd:sequence>
-               <xsd:element name="system" type="oval-res:SystemType" minOccurs="1" maxOccurs="unbounded">
-                    <xsd:key name="definitionInstanceKey">
-                         <xsd:annotation>
-                              <xsd:documentation>Enforce uniqueness in the combination of OVAL id, version, and variable_instance in order to differentiate the individual definition elements.</xsd:documentation>
-                         </xsd:annotation>
-                         <xsd:selector xpath="oval-res:definitions/oval-res:definition"/>
-                         <xsd:field xpath="@definition_id"/>
-                         <xsd:field xpath="@version"/>
-                         <xsd:field xpath="@variable_instance"/>
-                    </xsd:key>
-                    <xsd:key name="testVersionKey">
-                         <xsd:annotation>
-                              <xsd:documentation>Enforce uniqueness in the combination of the individual test ids, version, and the variable_instance of the test.</xsd:documentation>
-                         </xsd:annotation>
-                         <xsd:selector xpath="oval-res:tests/oval-res:test"/>
-                         <xsd:field xpath="@test_id"/>
-                         <xsd:field xpath="@version"/>
-                         <xsd:field xpath="@variable_instance"/>
-                    </xsd:key>
-                     <xsd:keyref name="definitionInstanceKeyRef" refer="oval-res:definitionInstanceKey">
-                           <xsd:annotation>
-                                 <xsd:documentation>Requires each definition reference (used by extend_definitions) to refer to a valid definition id.</xsd:documentation>
-                           </xsd:annotation>
-                           <xsd:selector xpath=".//*"/>
-                           <xsd:field xpath="@definition_ref"/>
-                           <xsd:field xpath="@version"/>
-                           <xsd:field xpath="@variable_instance"/>
-                     </xsd:keyref>
-                     <xsd:keyref name="testVersionKeyRef" refer="oval-res:testVersionKey">
-                         <xsd:annotation>
-                              <xsd:documentation>Requires each test reference to refer to a valid test id.</xsd:documentation>
-                         </xsd:annotation>
-                         <xsd:selector xpath=".//*"/>
-                         <xsd:field xpath="@test_ref"/>
-                         <xsd:field xpath="@version"/>
-                         <xsd:field xpath="@variable_instance"/>
-                    </xsd:keyref>
-               </xsd:element>
-          </xsd:sequence>
-     </xsd:complexType>
-     <xsd:complexType name="SystemType">
-          <xsd:annotation>
-               <xsd:documentation>The SystemType complex type holds the evaluation results of the definitions and tests, as well as a copy of the OVAL System Characteristics used to perform the evaluation. The definitions section holds the results of the definitions and the tests section holds the results of the tests. The oval_system_characteristics section is a copy of the System Characteristics document used to perform the evaluation of the OVAL Definitions.</xsd:documentation>
-               <xsd:appinfo>
-                    <sch:pattern id="oval-res_system">
-                         <sch:rule context="oval-res:system[oval-res:tests]">
-                              <!-- Confirm that something somewhere expects full results -->
-                              <sch:assert test="/oval-res:oval_results/oval-res:directives/*[@reported='true' or @reported='1']/@content='full'
-                                                or /oval-res:oval_results/oval-res:directives/*[(@reported='true' or @reported='1') and not(@content)]
-                                                or /oval-res:oval_results/oval-res:class_directives/*[@reported='true' or @reported='1']/@content='full'
-                                                or /oval-res:oval_results/oval-res:class_directives/*[(@reported='true' or @reported='1') and not(@content)]">
-                                   The tests element should not be included unless full results are to be provided (see directives)
-                              </sch:assert>
-                         </sch:rule>
-                         <sch:rule context="oval-res:system[not(oval-res:tests)]">
-                              <!-- Confirm that nothing anywhere expects full results -->                              
-                              <sch:assert test="not(oval-res:oval_results/oval-res:directives/*[@reported='true' or @reported='1']/@content='full') 
-                                                and not(/oval-res:oval_results/oval-res:directives/*[(@reported='true' or @reported='1') and not(@content)])
-                                                and not(/oval-res:oval_results/oval-res:class_directives/*[@reported='true' or @reported='1']/@content='full')
-                                                and not(/oval-res:oval_results/oval-res:class_directives/*[(@reported='true' or @reported='1') and not(@content)])">
-                                   The tests element should be included when full results are specified (see directives)
-                              </sch:assert>
-                         </sch:rule>
-                    </sch:pattern>
-               </xsd:appinfo>
-          </xsd:annotation>
-          <xsd:sequence>
-               <xsd:element name="definitions" type="oval-res:DefinitionsType" minOccurs="0" maxOccurs="1"/>
-               <xsd:element name="tests" type="oval-res:TestsType" minOccurs="0" maxOccurs="1"/>
-               <xsd:element ref="oval-sc:oval_system_characteristics" >
-                    <xsd:annotation>
-                         <xsd:appinfo>
-                              <sch:pattern id="oval-res_mask_rule">
-                                   <sch:rule context="/oval-res:oval_results/oval-res:results/oval-res:system/oval-sc:oval_system_characteristics/oval-sc:system_data/*/*|/oval-res:oval_results/oval-res:results/oval-res:system/oval-sc:oval_system_characteristics/oval-sc:system_data/*/*/*">
-                                        <sch:assert test="not(@mask) or @mask='false' or @mask='0' or .=''">item <sch:value-of select="../@id"/> - a value for the <sch:value-of select="name()"/> entity should only be supplied if the mask attribute is 'false'.</sch:assert>
-                                   </sch:rule>
-                              </sch:pattern>
-                         </xsd:appinfo>
-                    </xsd:annotation>
-               </xsd:element>
-          </xsd:sequence>
-     </xsd:complexType>
-     <xsd:complexType name="DefinitionsType">
-          <xsd:annotation>
-               <xsd:documentation>The DefinitionsType complex type is a container for one or more definition elements. Each definition element holds the result of the evaluation of an OVAL Definition. Please refer to the description of DefinitionType for more information about an individual definition element.</xsd:documentation>
-          </xsd:annotation>
-          <xsd:sequence>
-               <xsd:element name="definition" type="oval-res:DefinitionType" minOccurs="1" maxOccurs="unbounded"/>
-          </xsd:sequence>
-     </xsd:complexType>
-     <xsd:complexType name="DefinitionType">
-          <xsd:annotation>
-               <xsd:documentation>The DefinitionType complex type holds the result of the evaluation of an OVAL Definition. The message element holds an error message or some other string that the analysis engine wishes to pass along. In addition, the optional criteria element provides the results of the individual pieces of the criteria. Please refer to the description of the CriteriaType for more information.</xsd:documentation>
-               <xsd:documentation>The required definition_id attribute is the OVAL id of the definition.</xsd:documentation>
-               <xsd:documentation>The required version attribute is the specific version of the OVAL Definition used during analysis.</xsd:documentation>
-               <xsd:documentation>The optional variable_instance attribute is a unique id that differentiates each unique instance of a definition. Capabilities that use OVAL may reference the same definition multiple times and provide different variable values each time the definition is referenced. This will result in multiple instances of a definition being included in the OVAL Results document (definitions that do not use variables can only have one unique instance). The inclusion of this unique instance identifier allows the OVAL Results document to associate the correct objects and items for each combination of supplied values.</xsd:documentation>
-               <xsd:documentation>The optional class attribute ...</xsd:documentation>
-               <xsd:documentation>The required result attribute holds the result of the evaluation. Please refer to the description of the ResultEnumeration for details about the different result values.</xsd:documentation>
-               <xsd:appinfo>
-                    <sch:pattern id="oval-res_directives">
-                         <!-- Check definition_true reported='true' and content='full' -->
-                         <sch:rule context="oval-res:definition[@result='true' and oval-res:criteria]">
-                              <!-- Check that the global directives say to report this and that there are no class directives for this class (to override the global directive),
-                                   or that the class directive for this class says to report this. -->
-                              <sch:assert test="((/oval-res:oval_results/oval-res:directives/oval-res:definition_true/@reported='true' or /oval-res:oval_results/oval-res:directives/oval-res:definition_true/@reported='1')
-                                   and not(oval-res:oval_results/oval-res:class_directives[@class = ./@class]))
-                                   or (/oval-res:oval_results/oval-res:class_directives[@class = ./@class]/oval-res:definition_true/@reported='true' or /oval-res:oval_results/oval-res:class_directives[@class = ./@class]/oval-res:definition_true/@reported='1')">
-                                   <sch:value-of select="@definition_id"/> - definitions with a result of TRUE should not be included (see directives)
-                              </sch:assert>
-                              <sch:assert test="((/oval-res:oval_results/oval-res:directives/oval-res:definition_true/@content='full')
-                                   and not(/oval-res:oval_results/oval-res:class_directives[@class = ./@class]))
-                                   or (/oval-res:oval_results/oval-res:class_directives[@class = ./@class]/oval-res:definition_true/@content='full')">
-                                   <sch:value-of select="@definition_id"/> - definitions with a result of TRUE should contain THIN content (see directives)
-                              </sch:assert>
-                         </sch:rule>
-                         
-                         <!-- Check definition_true reported='true' and content='thin' -->                         
-                         <sch:rule context="oval-res:definition[@result='true' and not(oval-res:criteria)]">
-                              <sch:assert test="((/oval-res:oval_results/oval-res:directives/oval-res:definition_true/@reported='true' or /oval-res:oval_results/oval-res:directives/oval-res:definition_true/@reported='1')
-                                   and not(/oval-res:oval_results/oval-res:class_directives[@class = ./@class]))
-                                   or (/oval-res:oval_results/oval-res:class_directives[@class = ./@class]/oval-res:definition_true/@reported='true' or /oval-res:oval_results/oval-res:class_directives[@class = ./@class]/oval-res:definition_true/@reported='1')">
-                                   <sch:value-of select="@definition_id"/> - definitions with a result of TRUE should not be included (see directives)
-                              </sch:assert>
-                              <sch:assert test="((/oval-res:oval_results/oval-res:directives/oval-res:definition_true/@content='thin')
-                                   and not(/oval-res:oval_results/oval-res:class_directives[@class = ./@class]))
-                                   or (/oval-res:oval_results/oval-res:class_directives[@class = ./@class]/oval-res:definition_true/@content='thin')">
-                                   <sch:value-of select="@definition_id"/> - definitions with a result of TRUE should contain FULL content (see directives)
-                              </sch:assert>
-                         </sch:rule>
-                         
-                         <!-- Check definition_false reported='true' and content='full' -->
-                         <sch:rule context="oval-res:definition[@result='false' and oval-res:criteria]">
-                              <sch:assert test="((/oval-res:oval_results/oval-res:directives/oval-res:definition_false/@reported='true' or /oval-res:oval_results/oval-res:directives/oval-res:definition_false/@reported='1')
-                                   and not(/oval-res:oval_results/oval-res:class_directives[@class = ./@class]))
-                                   or (/oval-res:oval_results/oval-res:class_directives[@class = ./@class]/oval-res:definition_false/@reported='true' or /oval-res:oval_results/oval-res:class_directives[@class = ./@class]/oval-res:definition_false/@reported='1')">
-                                   <sch:value-of select="@definition_id"/> - definitions with a result of FALSE should not be included (see directives)
-                              </sch:assert>
-                              <sch:assert test="((/oval-res:oval_results/oval-res:directives/oval-res:definition_false/@content='full')
-                                   and not(/oval-res:oval_results/oval-res:class_directives[@class = ./@class]))
-                                   or (/oval-res:oval_results/oval-res:class_directives[@class = ./@class]/oval-res:definition_false/@content='full')">
-                                   <sch:value-of select="@definition_id"/> - definitions with a result of FALSE should contain THIN content (see directives)
-                              </sch:assert>
-                         </sch:rule>
-                         
-                         <!-- Check definition_false reported='true' and content='thin' -->                         
-                         <sch:rule context="oval-res:definition[@result='false' and not(oval-res:criteria)]">
-                              <sch:assert test="((/oval-res:oval_results/oval-res:directives/oval-res:definition_false/@reported='true' or /oval-res:oval_results/oval-res:directives/oval-res:definition_false/@reported='1')
-                                   and not(/oval-res:oval_results/oval-res:class_directives[@class = ./@class]))
-                                   or (/oval-res:oval_results/oval-res:class_directives[@class = ./@class]/oval-res:definition_false/@reported='true' or /oval-res:oval_results/oval-res:class_directives[@class = ./@class]/oval-res:definition_false/@reported='1')">
-                                   <sch:value-of select="@definition_id"/> - definitions with a result of FALSE should not be included (see directives)
-                              </sch:assert>
-                              <sch:assert test="((/oval-res:oval_results/oval-res:directives/oval-res:definition_false/@content='thin')
-                                   and not(/oval-res:oval_results/oval-res:class_directives[@class = ./@class]))
-                                   or (/oval-res:oval_results/oval-res:class_directives[@class = ./@class]/oval-res:definition_false/@content='thin')">
-                                   <sch:value-of select="@definition_id"/> - definitions with a result of FALSE should contain FULL content (see directives)
-                              </sch:assert>
-                         </sch:rule>
-                         
-                         <!-- Check definition_unknown reported='true' and content='full' -->
-                         <sch:rule context="oval-res:definition[@result='unknown' and oval-res:criteria]">
-                              <sch:assert test="((/oval-res:oval_results/oval-res:directives/oval-res:definition_unknown/@reported='true' or /oval-res:oval_results/oval-res:directives/oval-res:definition_unknown/@reported='1')
-                                   and not(/oval-res:oval_results/oval-res:class_directives[@class = ./@class]))
-                                   or (/oval-res:oval_results/oval-res:class_directives[@class = ./@class]/oval-res:definition_unknown/@reported='true' or /oval-res:oval_results/oval-res:class_directives[@class = ./@class]/oval-res:definition_unknown/@reported='1')">
-                                   <sch:value-of select="@definition_id"/> - definitions with a result of UNKNOWN should not be included (see directives)
-                              </sch:assert>
-                              <sch:assert test="((/oval-res:oval_results/oval-res:directives/oval-res:definition_unknown/@content='full')
-                                   and not(oval-res:oval_results/oval-res:class_directives[@class = ./@class]))
-                                   or (/oval-res:oval_results/oval-res:class_directives[@class = ./@class]/oval-res:definition_unknown/@content='full')">
-                                   <sch:value-of select="@definition_id"/> - definitions with a result of UNKNOWN should contain THIN content (see directives)
-                              </sch:assert>
-                         </sch:rule>
-                         
-                         <!-- Check definition_unknown reported='true' and content='thin' -->                         
-                         <sch:rule context="oval-res:definition[@result='unknown' and not(oval-res:criteria)]">
-                              <sch:assert test="((/oval-res:oval_results/oval-res:directives/oval-res:definition_unknown/@reported='true' or /oval-res:oval_results/oval-res:directives/oval-res:definition_unknown/@reported='1')
-                                   and not(/oval-res:oval_results/oval-res:class_directives[@class = ./@class]))
-                                   or (/oval-res:oval_results/oval-res:class_directives[@class = ./@class]/oval-res:definition_unknown/@reported='true' or /oval-res:oval_results/oval-res:class_directives[@class = ./@class]/oval-res:definition_unknown/@reported='1')">
-                                   <sch:value-of select="@definition_id"/> - definitions with a result of UNKNOWN should not be included (see directives)
-                              </sch:assert>
-                              <sch:assert test="((/oval-res:oval_results/oval-res:directives/oval-res:definition_unknown/@content='thin')
-                                   and not(/oval-res:oval_results/oval-res:class_directives[@class = ./@class]))
-                                   or (/oval-res:oval_results/oval-res:class_directives[@class = ./@class]/oval-res:definition_unknown/@content='thin')">
-                                   <sch:value-of select="@definition_id"/> - definitions with a result of UNKNOWN should contain FULL content (see directives)
-                              </sch:assert>
-                         </sch:rule>
-                         
-                         <!-- Check definition_error reported='true' and content='full' -->
-                         <sch:rule context="oval-res:definition[@result='error' and oval-res:criteria]">
-                              <sch:assert test="((/oval-res:oval_results/oval-res:directives/oval-res:definition_error/@reported='true' or /oval-res:oval_results/oval-res:directives/oval-res:definition_error/@reported='1')
-                                   and not(/oval-res:oval_results/oval-res:class_directives[@class = ./@class]))
-                                   or (/oval-res:oval_results/oval-res:class_directives[@class = ./@class]/oval-res:definition_error/@reported='true' or /oval-res:oval_results/oval-res:class_directives[@class = ./@class]/oval-res:definition_error/@reported='1')">
-                                   <sch:value-of select="@definition_id"/> - definitions with a result of ERROR should not be included (see directives)
-                              </sch:assert>
-                              <sch:assert test="((/oval-res:oval_results/oval-res:directives/oval-res:definition_error/@content='full')
-                                   and not(oval-res:oval_results/oval-res:class_directives[@class = ./@class]))
-                                   or (/oval-res:oval_results/oval-res:class_directives[@class = ./@class]/oval-res:definition_error/@content='full')">
-                                   <sch:value-of select="@definition_id"/> - definitions with a result of ERROR should contain THIN content (see directives)
-                              </sch:assert>
-                         </sch:rule>
-                         
-                         <!-- Check definition_error reported='true' and content='thin' -->                         
-                         <sch:rule context="oval-res:definition[@result='error' and not(oval-res:criteria)]">
-                              <sch:assert test="((/oval-res:oval_results/oval-res:directives/oval-res:definition_error/@reported='true' or /oval-res:oval_results/oval-res:directives/oval-res:definition_error/@reported='1')
-                                   and not(/oval-res:oval_results/oval-res:class_directives[@class = ./@class]))
-                                   or (/oval-res:oval_results/oval-res:class_directives[@class = ./@class]/oval-res:definition_unknown/@reported='true' or /oval-res:oval_results/oval-res:class_directives[@class = ./@class]/oval-res:definition_unknown/@reported='1')">
-                                   <sch:value-of select="@definition_id"/> - definitions with a result of ERROR should not be included (see directives)
-                              </sch:assert>
-                              <sch:assert test="((/oval-res:oval_results/oval-res:directives/oval-res:definition_error/@content='thin')
-                                   and not(/oval-res:oval_results/oval-res:class_directives[@class = ./@class]))
-                                   or (/oval-res:oval_results/oval-res:class_directives[@class = ./@class]/oval-res:definition_error/@content='thin')">
-                                   <sch:value-of select="@definition_id"/> - definitions with a result of ERROR should contain FULL content (see directives)
-                              </sch:assert>
-                         </sch:rule>
-                         
-                         <!-- Check definition_not_evaluated reported='true' and content='full' -->
-                         <sch:rule context="oval-res:definition[@result='not evaluated' and oval-res:criteria]">
-                              <sch:assert test="((/oval-res:oval_results/oval-res:directives/oval-res:definition_not_evaluated/@reported='true' or /oval-res:oval_results/oval-res:directives/oval-res:definition_not_evaluated/@reported='1')
-                                   and not(/oval-res:oval_results/oval-res:class_directives[@class = ./@class]))
-                                   or (/oval-res:oval_results/oval-res:class_directives[@class = ./@class]/oval-res:definition_not_evaluated/@reported='true' or /oval-res:oval_results/oval-res:class_directives[@class = ./@class]/oval-res:definition_not_evaluated/@reported='1')">
-                                   <sch:value-of select="@definition_id"/> - definitions with a result of NOT EVALUATED should not be included (see directives)
-                              </sch:assert>
-                              <sch:assert test="((/oval-res:oval_results/oval-res:directives/oval-res:definition_not_evaluated/@content='full')
-                                   and not(/oval-res:oval_results/oval-res:class_directives[@class = ./@class]))
-                                   or (/oval-res:oval_results/oval-res:class_directives[@class = ./@class]/oval-res:definition_not_evaluated/@content='full')">
-                                   <sch:value-of select="@definition_id"/> - definitions with a result of NOT EVALUATED should contain THIN content (see directives)
-                              </sch:assert>
-                         </sch:rule>
-                         
-                         <!-- Check definition_not_evaluated reported='true' and content='thin' -->                         
-                         <sch:rule context="oval-res:definition[@result='not evaluated' and not(oval-res:criteria)]">
-                              <sch:assert test="((/oval-res:oval_results/oval-res:directives/oval-res:definition_not_evaluated/@reported='true' or /oval-res:oval_results/oval-res:directives/oval-res:definition_not_evaluated/@reported='1')
-                                   and not(/oval-res:oval_results/oval-res:class_directives[@class = ./@class]))
-                                   or (/oval-res:oval_results/oval-res:class_directives[@class = ./@class]/oval-res:definition_not_evaluated/@reported='true' or /oval-res:oval_results/oval-res:class_directives[@class = ./@class]/oval-res:definition_not_evaluated/@reported='1')">
-                                   <sch:value-of select="@definition_id"/> - definitions with a result of NOT EVALUATED should not be included (see directives)
-                              </sch:assert>
-                              <sch:assert test="((/oval-res:oval_results/oval-res:directives/oval-res:definition_not_evaluated/@content='thin')
-                                   and not(/oval-res:oval_results/oval-res:class_directives[@class = ./@class]))
-                                   or (/oval-res:oval_results/oval-res:class_directives[@class = ./@class]/oval-res:definition_not_evaluated/@content='thin')">
-                                   <sch:value-of select="@definition_id"/> - definitions with a result of NOT EVALUATED should contain FULL content (see directives)
-                              </sch:assert>
-                         </sch:rule>
-                         
-                         <!-- Check definition_not_applicable reported='true' and content='full' -->
-                         <sch:rule context="oval-res:definition[@result='not applicable' and oval-res:criteria]">
-                              <sch:assert test="((/oval-res:oval_results/oval-res:directives/oval-res:definition_not_applicable/@reported='true' or /oval-res:oval_results/oval-res:directives/oval-res:definition_not_applicable/@reported='1')
-                                   and not(/oval-res:oval_results/oval-res:class_directives[@class = ./@class]))
-                                   or (/oval-res:oval_results/oval-res:class_directives[@class = ./@class]/oval-res:definition_not_applicable/@reported='true' or /oval-res:oval_results/oval-res:class_directives[@class = ./@class]/oval-res:definition_not_applicable/@reported='1')">
-                                   <sch:value-of select="@definition_id"/> - definitions with a result of NOT APPLICABLE should not be included (see directives)
-                              </sch:assert>
-                              <sch:assert test="((/oval-res:oval_results/oval-res:directives/oval-res:definition_not_applicable/@content='full')
-                                   and not(oval-res:oval_results/oval-res:class_directives[@class = ./@class]))
-                                   or (/oval-res:oval_results/oval-res:class_directives[@class = ./@class]/oval-res:definition_not_applicable/@content='full')">
-                                   <sch:value-of select="@definition_id"/> - definitions with a result of NOT APPLICABLE should contain THIN content (see directives)
-                              </sch:assert>
-                         </sch:rule>
-                         
-                         <!-- Check definition_not_applicable reported='true' and content='thin' -->                         
-                         <sch:rule context="oval-res:definition[@result='not applicable' and not(oval-res:criteria)]">
-                              <sch:assert test="((/oval-res:oval_results/oval-res:directives/oval-res:definition_not_applicable/@reported='true' or /oval-res:oval_results/oval-res:directives/oval-res:definition_not_applicable/@reported='1')
-                                   and not(/oval-res:oval_results/oval-res:class_directives[@class = ./@class]))
-                                   or (/oval-res:oval_results/oval-res:class_directives[@class = ./@class]/oval-res:definition_not_applicable/@reported='true' or /oval-res:oval_results/oval-res:class_directives[@class = ./@class]/oval-res:definition_not_applicable/@reported='1')">
-                                   <sch:value-of select="@definition_id"/> - definitions with a result of NOT APPLICABLE should not be included (see directives)
-                              </sch:assert>
-                              <sch:assert test="((/oval-res:oval_results/oval-res:directives/oval-res:definition_not_applicable/@content='thin')
-                                   and not(oval-res:oval_results/oval-res:class_directives[@class = ./@class]))
-                                   or (/oval-res:oval_results/oval-res:class_directives[@class = ./@class]/oval-res:definition_not_applicable/@content='thin')">
-                                   <sch:value-of select="@definition_id"/> - definitions with a result of NOT APPLICABLE should contain FULL content (see directives)
-                              </sch:assert>
-                         </sch:rule>
-                    </sch:pattern>
-               </xsd:appinfo>
-          </xsd:annotation>
-          <xsd:sequence>
-               <xsd:element name="message" type="oval:MessageType" minOccurs="0" maxOccurs="unbounded"/>
-               <xsd:element name="criteria" type="oval-res:CriteriaType" minOccurs="0" maxOccurs="1"/>
-          </xsd:sequence>
-          <xsd:attribute name="definition_id" type="oval:DefinitionIDPattern" use="required"/>
-          <xsd:attribute name="version" type="xsd:nonNegativeInteger" use="required"/>
-          <xsd:attribute name="variable_instance" type="xsd:nonNegativeInteger" use="optional" default="1"/>
-          <xsd:attribute name="class" type="oval:ClassEnumeration" use="optional"/>
-          <xsd:attribute name="result" type="oval-res:ResultEnumeration" use="required"/>
-     </xsd:complexType>
-     <xsd:complexType name="CriteriaType">
-          <xsd:annotation>
-               <xsd:documentation>The CriteriaType complex type describes the high level container for all the tests and represents the meat of the definition. Each criteria can contain other criteria elements in a recursive structure allowing complex logical trees to be constructed. Each referenced test is represented by a criterion element. Please refer to the description of the CriterionType for more information about and individual criterion element. The optional extend_definition element allows existing definitions to be included in the criteria. Refer to the description of the ExtendDefinitionType for more information.</xsd:documentation>
-               <xsd:documentation>The required operator attribute provides the logical operator that binds the different statements inside a criteria together. The optional negate attribute signifies that the result of an extended definition should be negated during analysis. For example, consider a definition that evaluates TRUE if a certain software is installed. By negating the definition, it now evaluates to TRUE if the software is NOT installed. The required result attribute holds the result of the evaluation of the criteria. Note that this would be after any negation operation has been applied. Please refer to the description of the ResultEnumeration for details about the different result values.</xsd:documentation>
-               <xsd:documentation>The optional applicability_check attribute provides a Boolean flag that when true indicates that the criteria is being used to determine whether the OVAL Definition applies to a given system.</xsd:documentation>
-          </xsd:annotation>
-          <xsd:choice minOccurs="1" maxOccurs="unbounded">
-               <xsd:element name="criteria" type="oval-res:CriteriaType"/>
-               <xsd:element name="criterion" type="oval-res:CriterionType"/>
-               <xsd:element name="extend_definition" type="oval-res:ExtendDefinitionType"/>
-          </xsd:choice>
-          <xsd:attribute name="applicability_check" type="xsd:boolean" use="optional"/>
-          <xsd:attribute name="operator" type="oval:OperatorEnumeration" use="required"/>
-          <xsd:attribute name="negate" type="xsd:boolean" use="optional" default="false"/>
-          <xsd:attribute name="result" type="oval-res:ResultEnumeration" use="required"/>
-     </xsd:complexType>
-     <xsd:complexType name="CriterionType">
-          <xsd:annotation>
-               <xsd:documentation>The CriterionType complex type identifies a specific test that is included in the definition's criteria.</xsd:documentation>
-               <xsd:documentation>The optional applicability_check attribute provides a Boolean flag that when true indicates that the criterion is being used to determine whether the OVAL Definition applies to a given system.</xsd:documentation>
-               <xsd:documentation>The required test_ref attribute is the actual id of the included test.</xsd:documentation>
-               <xsd:documentation>The required version attribute is the specific version of the OVAL Test used during analysis.</xsd:documentation>
-               <xsd:documentation>The optional variable_instance attribute differentiates between unique instances of a test. This can happen when a test includes a variable reference and different variable values are used by different definitions.</xsd:documentation>
-               <xsd:documentation>The optional negate attribute signifies that the result of an individual test should be negated during analysis. For example, consider a test that evaluates to TRUE if a specific patch is installed. By negating this test, it now evaluates to TRUE if the patch is NOT installed.</xsd:documentation>
-               <xsd:documentation>The required result attribute holds the result of the evaluation. Please refer to the description of the ResultEnumeration for details about the different result values.</xsd:documentation>
-          </xsd:annotation>
-          <xsd:attribute name="applicability_check" type="xsd:boolean" use="optional"/>
-          <xsd:attribute name="test_ref" type="oval:TestIDPattern" use="required"/>
-          <xsd:attribute name="version" type="xsd:nonNegativeInteger" use="required"/>
-          <xsd:attribute name="variable_instance" type="xsd:nonNegativeInteger" use="optional" default="1"/>
-          <xsd:attribute name="negate" type="xsd:boolean" use="optional" default="false"/>
-          <xsd:attribute name="result" type="oval-res:ResultEnumeration" use="required"/>
-     </xsd:complexType>
-     <xsd:complexType name="ExtendDefinitionType">
-          <xsd:annotation>
-               <xsd:documentation>The ExtendDefinitionType complex type identifies a specific definition that has been extended by the criteria.</xsd:documentation>
-               <xsd:documentation>The optional applicability_check attribute provides a Boolean flag that when true indicates that the extend_definition is being used to determine whether the OVAL Definition applies to a given system.</xsd:documentation>
-               <xsd:documentation>The required definition_ref attribute is the actual id of the extended definition.</xsd:documentation>
-               <xsd:documentation>The required version attribute is the specific version of the OVAL Definition used during analysis.</xsd:documentation>
-               <xsd:documentation>The optional variable_instance attribute is a unique id that differentiates each unique instance of a definition. Capabilities that use OVAL may reference the same definition multiple times and provide different variable values each time the definition is referenced. This will result in multiple instances of a definition being included in the OVAL Results document (definitions that do not use variables can only have one unique instance). The inclusion of this unique instance identifier allows the OVAL Results document to associate the correct objects and items for each combination of supplied values.</xsd:documentation>
-               <xsd:documentation>The optional negate attribute signifies that the result of an extended definition should be negated during analysis. For example, consider a definition that evaluates TRUE if certain software is installed. By negating the definition, it now evaluates to TRUE if the software is NOT installed.</xsd:documentation>
-               <xsd:documentation>The required result attribute holds the result of the evaluation. Please refer to the description of the ResultEnumeration for details about the different result values.</xsd:documentation>
-          </xsd:annotation>
-          <xsd:attribute name="applicability_check" type="xsd:boolean" use="optional"/>
-          <xsd:attribute name="definition_ref" type="oval:DefinitionIDPattern" use="required"/>
-          <xsd:attribute name="version" type="xsd:nonNegativeInteger" use="required"/>
-          <xsd:attribute name="variable_instance" type="xsd:nonNegativeInteger" use="optional" default="1"/>
-          <xsd:attribute name="negate" type="xsd:boolean" use="optional" default="false"/>
-          <xsd:attribute name="result" type="oval-res:ResultEnumeration" use="required"/>
-     </xsd:complexType>
-     <xsd:complexType name="TestsType">
-          <xsd:annotation>
-               <xsd:documentation>The TestsType complex type is a container for one or more test elements. Each test element holds the result of the evaluation of an OVAL Test. Please refer to the description of TestType for more information about an individual test element.</xsd:documentation>
-          </xsd:annotation>
-          <xsd:sequence>
-               <xsd:element name="test" type="oval-res:TestType" minOccurs="1" maxOccurs="unbounded"/>
-          </xsd:sequence>
-     </xsd:complexType>
-     <xsd:complexType name="TestType">
-          <xsd:annotation>
-               <xsd:documentation>The TestType complex type provides a reference to every item that matched the object section of the original test as well as providing an overall test result based on those items. The optional message element holds an error message or some other string that the analysis engine wishes to pass along. The optional tested_variable elements hold the value of each variable used by the test during evaluation. This includes the values used in both OVAL Objects and OVAL States. If a variable represents a collection of values, then multiple tested_variable elements would exist with the same variable_id attribute. Please refer to the description of oval-res:TestedVariableType for more information.</xsd:documentation>
-               <xsd:documentation>The required test_id attribute identifies the test and must conform to the format specified by the oval:TestIDPattern simple type.</xsd:documentation>
-               <xsd:documentation>The required version attribute is the specific version of the OVAL Test used during analysis.</xsd:documentation>
-               <xsd:documentation>The optional variable_instance attribute differentiates between unique instances of a test. This can happen when a test includes a variable reference and different values for that variable are used by different definitions.</xsd:documentation>
-               <xsd:documentation>The check_existence, check, and state_operator attributes reflect the values that were specified on the test as it was evaluated. These evaluation control attributes are copied into the OVAL Results file to enable post processing of results documents.  More information on each of these attributes is provided with the definition of the oval-def:TestType.</xsd:documentation>
-               <xsd:documentation>The required result attribute holds the result of the evaluation after all referenced items have been examined and the evaluation control attributes have been applied. Please refer to the description of the oval-res:ResultEnumeration for details about the different result values.  In general, the overall result of an OVAL Test is determined by combining the results of each matching item based first on the check_existence attribute, then the check attribute, and finally the state_operator attribute.</xsd:documentation>
-               <xsd:documentation>The following section provides a more detailed description of  how the result for an OVAL Test is determined when using an OVAL System Characteristics document. An OVAL System Characteristics document can contain an optional collected_objects section. When the collected_objects section is present the following rules specify how the overall result for an OVAL Test is determined: When an oval-sc:collected_objects/oval-sc:object with an id that matches the OVAL Object id that is referenced by the OVAL Test is not found, the result for the OVAL Test must be "unknown". When the flag attribute of the corresponding oval-sc:collected_objects/oval-sc:object is "error", the result of the OVAL Test must be "error". When the flag attribute of the corresponding oval-sc:collected_objects/oval-sc:object is "not collected", the result of the OVAL Test must be "unknown".  When the flag attribute of the corresponding oval-sc:collected_objects/oval-sc:object is "not applicable", the result of the OVAL Test must be "not applicable".  When the flag attribute of the corresponding oval-sc:collected_objects/oval-sc:object is "does not exist", the result of the OVAL Test is determined by examining the check_existence attribute's value and if the check_existence attribute is "none_exist" or "any_exist" the OVAL Test should evaluate to "true", for all other values of the check_existence attribute the OVAL Test should evaluate to "false". The check and state_operator attributes do not need to be considered in this condition. When the flag attribute of the corresponding oval-sc:collected_objects/oval-sc:object is "complete", the result of the OVAL Test is determined by first evaluating the check_existence attribute specified by the OVAL Test and then evaluating the check and state_operator attributes. The check attribute only needs to be considered if the result of evaluating the check_existence attribute is "true". When the flag attribute of the corresponding oval-sc:collected_objects/oval-sc:object is "incomplete", the result of the OVAL Test must be "unknown" with the following exceptions: 1) When the check_existence attribute of the OVAL Test is set to "none_exist" and the collected object has 1 or more item references with a status of "exists", a result of "false" must be reported;  2) When the check_existence attribute of the OVAL Test is set to "only_one_exists", the collected object has more than 1 item reference with a status of "exists", a result of "false" must be reported;  3) If after evaluating the check_existence attribute a non "true" result has not been determined, the check attribute must be considered as follows: 3a) If the check attribute evaluation results in "false", then the OVAL Test result must be "false"; 3b) If the check attribute is set to "at_least_one_satisfies" and its evaluation results in "true", the OVAL Test result must be "true".  When the collected_objects section is not present in the OVAL System Characteristics document, the evaluation engine must search the system characteristics for all Items that match the OVAL Object referenced by the OVAL Test. The set of matching OVAL Items is then evaluated first based on the check_existence attribute, then the check attribute, and finally the state_operator attribute.</xsd:documentation>
-               <xsd:appinfo>
-                    <sch:pattern id="oval-res_testids">
-                         <sch:rule context="oval-res:test">
-                              <sch:assert test="@test_id = ../../oval-res:definitions//oval-res:criterion/@test_ref"><sch:value-of select="@test_id"/> - the specified test is not used in any definition's criteria</sch:assert>
-                         </sch:rule>
-                    </sch:pattern>
-               </xsd:appinfo>
-          </xsd:annotation>
-          <xsd:sequence>
-               <xsd:element name="message" type="oval:MessageType" minOccurs="0" maxOccurs="unbounded"/>
-               <xsd:element name="tested_item" type="oval-res:TestedItemType" minOccurs="0" maxOccurs="unbounded"/>
-               <xsd:element name="tested_variable" type="oval-res:TestedVariableType" minOccurs="0" maxOccurs="unbounded"/>
-          </xsd:sequence>
-          <xsd:attribute name="test_id" type="oval:TestIDPattern" use="required"/>
-          <xsd:attribute name="version" type="xsd:nonNegativeInteger" use="required"/>
-          <xsd:attribute name="variable_instance" type="xsd:nonNegativeInteger" use="optional" default="1"/>
-          <xsd:attribute name="check_existence" type="oval:ExistenceEnumeration" use="optional" default="at_least_one_exists"/>
-          <xsd:attribute name="check" type="oval:CheckEnumeration" use="required"/>
-          <xsd:attribute name="state_operator" type="oval:OperatorEnumeration" use="optional" default="AND"/>
-          <xsd:attribute name="result" type="oval-res:ResultEnumeration" use="required"/>
-     </xsd:complexType>
-     <xsd:complexType name="TestedItemType">
-          <xsd:annotation>
-               <xsd:documentation>The TestedItemType complex type holds a reference to a system characteristic item that matched the object specified in a test. Details of the item can be found in the oval_system_characteristics section of the OVAL Results document by using the required item_id. The optional message element holds an error message or some other message that the analysis engine wishes to pass along. The required result attribute holds the result of the evaluation of the individual item as it relates to the state specified by the test. If the test did not include a state reference then the result attribute will be set to 'not evaluated'. Please refer to the description of the ResultEnumeration for details about the different result values.</xsd:documentation>
-          </xsd:annotation>
-          <xsd:sequence>
-               <xsd:element name="message" type="oval:MessageType" minOccurs="0" maxOccurs="unbounded"/>
-          </xsd:sequence>
-          <xsd:attribute name="item_id" type="oval:ItemIDPattern" use="required"/>
-          <xsd:attribute name="result" type="oval-res:ResultEnumeration" use="required"/>
-     </xsd:complexType>
-     <xsd:complexType name="TestedVariableType">
-          <xsd:annotation>
-               <xsd:documentation>The TestedVariableType complex type holds the value of a variable used during the evaluation of a test. Of special importance are the values of any external variables used since these values are not captured in either the definition or system characteristic documents. If a variable is represented by a collection of values, then multiple elements of TestedVariableType, each with the same variable_id attribute, would exist. The required variable_id attribute is the unique id of the variable that was used.</xsd:documentation>
-          </xsd:annotation>
-          <xsd:simpleContent>
-               <xsd:extension base="xsd:anySimpleType">
-                    <xsd:attribute name="variable_id" type="oval:VariableIDPattern" use="required"/>
-               </xsd:extension>
-          </xsd:simpleContent>
-     </xsd:complexType>
-     <!-- =============================================================================== -->
-     <!-- =================================  SIGNATURE  ================================= -->
-     <!-- =============================================================================== -->
-     <!--
-		The signature element is defined by the xmldsig schema.  Please refer to that
-		documentation for a description of the valid elements and types.  More
-		information about the official W3C Recommendation regarding XML digital
-		signatures can be found at http://www.w3.org/TR/xmldsig-core/.
-	-->
-     <!-- =============================================================================== -->
-     <!-- ===============================  ENUMERATIONS  ================================ -->
-     <!-- =============================================================================== -->
-     <xsd:simpleType name="ContentEnumeration">
-          <xsd:annotation>
-               <xsd:documentation>The ContentEnumeration defines the valid values for the directives controlling the amount of expected depth found in the results document.  Each directive specified at the top of an OVAL Results document defines how much information should be included in the document for each of the different result types.  The amount of content that is expected with each value is defined by Schematron statements embedded throughout the OVAL Results Schema.  Currently, the enumeration defines two values: thin and full.  Please refer to the documentation of each individual value of this enumeration for more information about what each means.</xsd:documentation>
-          </xsd:annotation>
-          <xsd:restriction base="xsd:string">
-               <xsd:enumeration value="thin">
-                    <xsd:annotation>
-                         <xsd:documentation>A value of 'thin' means only the minimal amount of information will be provided. This is the id associated with an evaluated OVAL Definition and the result of the evaluation. The criteria child element of a definition should not be present when providing thin results. In addition, system characteristic information for the objects used by the given definition should not be presented.</xsd:documentation>
-                    </xsd:annotation>
-               </xsd:enumeration>
-               <xsd:enumeration value="full">
-                    <xsd:annotation>
-                         <xsd:documentation>A value of 'full' means that very detailed information will be provided allowing in-depth reports to be generated from the results. In addition to the results of the evaluated definition, the results of all extended definitions and tests included in the criteria as well as the actual information collected off the system must be presented.</xsd:documentation>
-                    </xsd:annotation>
-               </xsd:enumeration>
-          </xsd:restriction>
-     </xsd:simpleType>
-     <xsd:simpleType name="ResultEnumeration">
-          <xsd:annotation>
-               <xsd:documentation>The ResultEnumeration defines the acceptable result values for the DefinitionType, CriteriaType, CriterionType, ExtendDefinitionType, TestType, and TestedItemType constructs.</xsd:documentation>
-          </xsd:annotation>
-          <xsd:restriction base="xsd:string">
-               <xsd:enumeration value="true">
-                    <xsd:annotation>
-                         <xsd:documentation>When evaluating a definition or test, a result value of 'true' means that the characteristics being evaluated match the information represented in the system characteristic document. When evaluating a tested_item, and a state exists, a result value of 'true' indicates that the item matches the state.</xsd:documentation>
-                    </xsd:annotation>
-               </xsd:enumeration>
-               <xsd:enumeration value="false">
-                    <xsd:annotation>
-                         <xsd:documentation>When evaluating a definition or test, a result value of 'false' means that the characteristics being evaluated do not match the information represented in the system characteristic document.  When evaluating a tested_item, and a state exists, a result value of 'false' indicates that the item does not match the state.</xsd:documentation>
-                    </xsd:annotation>
-               </xsd:enumeration>
-               <xsd:enumeration value="unknown">
-                    <xsd:annotation>
-                         <xsd:documentation>When evaluating a definition or test, a result value of 'unknown' means that the characteristics being evaluated cannot be found in the system characteristic document (or the characteristics can be found but collected object flag is 'not collected'). For example, assume that a definition tests a file, but data pertaining to that file cannot be found and is not recorded in the System Characteristics document. The lack of an item (in the system_data section) for this file in the System Characteristics document means that no attempt was made to collect information about the file. In this situation, there is no way of knowing what the result would be if the file was collected. Note that finding a collected_object element in the system characteristic document is not the same as finding a matching element of the system. When evaluating an OVAL Test, the lack of a matching object on a system (for example, file not found) does not cause a result of unknown since an test considers both the state of an item and its existence. In this case the test result would be based on the existence check specified by the check_existence attribute on the test.  When evaluating a tested_item, and a state exists, a result value of 'unknown' indicates that it could not be determined whether or not the item and state match. For example, if a registry_object with a hive equal to HKEY_LOCAL_MACHINE, a key with the xsi:nil attribute set to 'true', and a name with the xsi:nil attribute set to 'true' was collected and compared against a registry_state with key entity equal to 'SOFTWARE', the tested_item result would be 'unknown' because an assertion of whether or not the item matches the state could not be determined since the key entity of the item was not collected.</xsd:documentation>
-                    </xsd:annotation>
-               </xsd:enumeration>
-               <xsd:enumeration value="error">
-                    <xsd:annotation>
-                         <xsd:documentation>When evaluating a definition or test, a result value of 'error' means that the characteristics being evaluated exist in the system characteristic document but there was an error either collecting information or in performing analysis. For example, if there was an error returned by an api when trying to determine if an object exists on a system. Another example would be: xsi:nil might be set on an object entity, but then the entity is compared to a state entity with a value, thus producing an error.  When evaluating a tested_item, and a state exists, a result value of 'error' indicates that there was either an error collecting the item or there was an error analyzing the item against the state. For example, a tested_item will receive a result value of 'error' if an attempt is made to compare a state entity against an item entity that has a status of 'error'.</xsd:documentation>
-                    </xsd:annotation>
-               </xsd:enumeration>
-               <xsd:enumeration value="not evaluated">
-                    <xsd:annotation>
-                         <xsd:documentation>When evaluating a definition or test, a result value of 'not evaluated' means that a choice was made not to evaluate the given definition or test. The actual result is not known since if evaluation had occurred the result could have been either true or false.  When evaluating a tested_item, a result value of 'not evaluated' indicates that a state was not specified and is equivalent to an existence check.</xsd:documentation>
-                    </xsd:annotation>
-               </xsd:enumeration>
-               <xsd:enumeration value="not applicable">
-                    <xsd:annotation>
-                         <xsd:documentation>When evaluating a definition or test, a result value of 'not applicable' means that the definition or test being evaluated is not valid on the given platform. For example, trying to collect Linux RPM information on a Windows system is not possible and so a result of not applicable is used.  Another example would be in trying to collect RPM information on a linux system that does not have the RPM packaging system installed.</xsd:documentation>
-                    </xsd:annotation>
-               </xsd:enumeration>
-          </xsd:restriction>
-     </xsd:simpleType>
-</xsd:schema>
->>>>>>> 31365081
+<?xml version="1.0" encoding="utf-8"?>
+<xsd:schema xmlns:xsd="http://www.w3.org/2001/XMLSchema" xmlns:oval="http://oval.mitre.org/XMLSchema/oval-common-5" xmlns:oval-sc="http://oval.mitre.org/XMLSchema/oval-system-characteristics-5" xmlns:oval-def="http://oval.mitre.org/XMLSchema/oval-definitions-5" xmlns:oval-res="http://oval.mitre.org/XMLSchema/oval-results-5" xmlns:ds="http://www.w3.org/2000/09/xmldsig#" xmlns:sch="http://purl.oclc.org/dsdl/schematron" targetNamespace="http://oval.mitre.org/XMLSchema/oval-results-5" elementFormDefault="qualified" version="5.11">
+     <xsd:import namespace="http://oval.mitre.org/XMLSchema/oval-common-5" schemaLocation="oval-common-schema.xsd"/>
+     <xsd:import namespace="http://oval.mitre.org/XMLSchema/oval-definitions-5" schemaLocation="oval-definitions-schema.xsd"/>
+     <xsd:import namespace="http://oval.mitre.org/XMLSchema/oval-system-characteristics-5" schemaLocation="oval-system-characteristics-schema.xsd"/>
+     <xsd:import namespace="http://www.w3.org/2000/09/xmldsig#" schemaLocation="../../common/xmldsig-core-schema.xsd"/>
+     <xsd:annotation>
+          <xsd:documentation>The following is a description of the elements, types, and attributes that compose the core schema for encoding Open Vulnerability and Assessment Language (OVAL) Results. Each of the elements, types, and attributes that make up the Core Results Schema are described in detail and should provide the information necessary to understand what each object represents. This document is intended for developers and assumes some familiarity with XML. A high level description of the interaction between these objects is not outlined here.</xsd:documentation>
+          <xsd:documentation>The OVAL Schema is maintained by The MITRE Corporation and developed by the public OVAL Community. For more information, including how to get involved in the project and how to submit change requests, please visit the OVAL website at http://oval.mitre.org.</xsd:documentation>
+          <xsd:appinfo>
+               <schema>Core Results</schema>
+               <version>5.11</version>
+               <date>12/18/2014 09:00:00 AM</date>
+                <terms_of_use>Copyright (c) 2002-2014, The MITRE Corporation. All rights reserved.  The contents of this file are subject to the terms of the OVAL License located at http://oval.mitre.org/oval/about/termsofuse.html. See the OVAL License for the specific language governing permissions and limitations for use of this schema.  When distributing copies of the OVAL Schema, this license header must be included.</terms_of_use>
+               <sch:ns prefix="oval-res" uri="http://oval.mitre.org/XMLSchema/oval-results-5"/>
+          </xsd:appinfo>
+     </xsd:annotation>
+     <!-- =============================================================================== -->
+     <!-- =============================================================================== -->
+     <!-- =============================================================================== -->
+     <xsd:element name="oval_results">
+          <xsd:annotation>
+               <xsd:documentation>The oval_results element is the root of an OVAL Results Document. Its purpose is to bind together the four major sections of a results document - generator, directives, oval_definitions, and results - which are the children of the root element. It must contain exactly one generator section, one directives section, and one results section.</xsd:documentation>
+          </xsd:annotation>
+          <xsd:complexType>
+               <xsd:sequence>
+                    <xsd:element name="generator" type="oval:GeneratorType">
+                         <xsd:annotation>
+                              <xsd:documentation>The required generator section provides information about when the results document was compiled and under what version.</xsd:documentation>
+                         </xsd:annotation>
+                    </xsd:element>
+                    <xsd:element name="directives" type="oval-res:DefaultDirectivesType">
+                         <xsd:annotation>
+                              <xsd:documentation>The required directives section presents flags describing what information has been included in the results document. This element represents the default set of directives. These directives apply to all classes of definitions for which there is not a class specific set of directives.</xsd:documentation>
+                              <xsd:appinfo>
+                                   <sch:pattern id="oval-res_directives_include_oval_definitions">
+                                        <sch:rule context="oval-res:oval_results/oval-res:directives[@include_source_definitions='true' or @include_source_definitions='1' or not(@include_source_definitions)]">
+                                             <sch:assert test="ancestor::oval-res:oval_results[oval-def:oval_definitions]">
+                                                  The source OVAL Definition document must be included when the directives include_source_definitions attribute is set to true.
+                                             </sch:assert>
+                                        </sch:rule>
+                                        <sch:rule context="oval-res:oval_results/oval-res:directives[@include_source_definitions='false' or @include_source_definitions='0']">
+                                             <sch:assert test="ancestor::oval-res:oval_results[not(oval-def:oval_definitions)]">
+                                                  The source OVAL Definition document must not be included when the directives include_source_definitions attribute is set to false.
+                                             </sch:assert>
+                                        </sch:rule>
+                                   </sch:pattern>
+                              </xsd:appinfo>
+                         </xsd:annotation>
+                    </xsd:element>
+                    <xsd:element name="class_directives" type="oval-res:ClassDirectivesType" minOccurs="0" maxOccurs="5">
+                         <xsd:annotation>
+                              <xsd:documentation>The optional class_directives section presents flags describing what information has been included in the results document for a specific OVAL Definition class. The directives for a particlar class override the default directives. Using OVAL Results class_directives, an OVAL Results document dealing with vulnerabilities might by default include only minimal information and then include full details for all vulnerability definitions that evaluated to true.</xsd:documentation>
+                         </xsd:annotation>
+                    </xsd:element>
+                    <xsd:element ref="oval-def:oval_definitions" minOccurs="0" maxOccurs="1">
+                         <xsd:annotation>
+                              <xsd:documentation>The oval_definitions section is optional and dependent on the include_source_definitions attribute of the directives element. Its purpose is to provide an exact copy of the definitions evaluated for the results document.</xsd:documentation>
+                         </xsd:annotation>
+                    </xsd:element>
+                    <xsd:element name="results" type="oval-res:ResultsType">
+                         <xsd:annotation>
+                              <xsd:documentation>The required results section holds all the results of the evaluated definitions.</xsd:documentation>
+                         </xsd:annotation>
+                    </xsd:element>
+                    <xsd:element ref="ds:Signature" minOccurs="0" maxOccurs="1">
+                         <xsd:annotation>
+                              <xsd:documentation>The optional Signature element allows an XML Signature as defined by the W3C to be attached to the document. This allows authentication and data integrity to be provided to the user. Enveloped signatures are supported. More information about the official W3C Recommendation regarding XML digital signatures can be found at http://www.w3.org/TR/xmldsig-core/.</xsd:documentation>
+                         </xsd:annotation>
+                    </xsd:element>
+               </xsd:sequence>
+          </xsd:complexType>
+          <xsd:unique name="UniqueDirectiveClass">
+               <xsd:annotation>
+                    <xsd:documentation>The class attribute on class_directives must be unique.</xsd:documentation>
+               </xsd:annotation>
+               <xsd:selector xpath="oval-res:class_directives"/>
+               <xsd:field xpath="@class"/>
+          </xsd:unique>
+     </xsd:element>
+     <!-- =============================================================================== -->
+     <!-- =================================  GENERATOR  ================================= -->
+     <!-- =============================================================================== -->
+     <!--
+		The GeneratorType is defined by the oval-common-schema.  Please refer to
+		that documentation for a description of the complex type.
+	 -->
+     <!-- =============================================================================== -->
+     <!-- ================================  DIRECTIVES  ================================= -->
+     <!-- =============================================================================== -->
+     <xsd:complexType name="DirectivesType">
+          <xsd:annotation>
+               <xsd:documentation>The DirectivesType complex type presents a set of flags that describe what information has been included in the results document. There are six possible results (true, false, unknown, error, not evaluated, and not applicable) for the evaluation of an OVAL Definition. The directives state which of these results are being reported in the results document.</xsd:documentation>
+          </xsd:annotation>
+          <xsd:sequence>
+               <xsd:element name="definition_true" type="oval-res:DirectiveType" />
+               <xsd:element name="definition_false" type="oval-res:DirectiveType" />
+               <xsd:element name="definition_unknown" type="oval-res:DirectiveType" />
+               <xsd:element name="definition_error" type="oval-res:DirectiveType" />
+               <xsd:element name="definition_not_evaluated" type="oval-res:DirectiveType" />
+               <xsd:element name="definition_not_applicable" type="oval-res:DirectiveType" />
+          </xsd:sequence>
+     </xsd:complexType>
+     <xsd:complexType name="DefaultDirectivesType">
+          <xsd:annotation>
+               <xsd:documentation>The DefaultDirectivesType complex type presents the default set of flags that describe what information has been included in the results document. See the definition of the oval-res:DirectivesType for more information.</xsd:documentation>
+               <xsd:documentation>The optional include_source_definitions attribute indicates whether or not the source OVAL Definitions document has been included in the results document.  A value of false indicates that the source OVAL Definitions has not been included. By default the source document is included.</xsd:documentation>
+          </xsd:annotation>
+          <xsd:complexContent>
+               <xsd:extension base="oval-res:DirectivesType">
+                    <xsd:attribute name="include_source_definitions" type="xsd:boolean" default="true" use="optional"/>  
+               </xsd:extension>
+          </xsd:complexContent>
+     </xsd:complexType>
+     <xsd:complexType name="ClassDirectivesType">
+          <xsd:annotation>
+               <xsd:documentation>The ClassDirectivesType complex type presents a set of flags that describe what information has been included in the results document for a specific OVAL Definition class. See the definition of the oval-res:DirectivesType for more information.</xsd:documentation>
+               <xsd:documentation>The required class attribute allows a set of directives to be specified for each supported OVAL Definition class (See the definition of the oval:ClassEnumeration for more information about the supported classes). A set of class specific directives overrides the default directives for the specified definition class. A given class may be specified once.</xsd:documentation>
+          </xsd:annotation>
+          <xsd:complexContent>
+               <xsd:extension base="oval-res:DirectivesType">
+                    <xsd:attribute name="class" type="oval:ClassEnumeration" use="required"/>
+               </xsd:extension>
+          </xsd:complexContent>
+     </xsd:complexType>
+     <xsd:complexType name="DirectiveType">
+          <xsd:annotation>
+               <xsd:documentation>An individual directive element determines whether or not a specific type of result is included in the results document. The required reported attribute controls this by providing a true or false for the specific directive. The optional content attribute controls how much information about the specific result is provided. For example, thin content would only be the id of the definition and the result, while a full content set would be the definition id with the result along with results for all the individual tests and extended definitions.  Please refer to the oval-res:ContentEnumeration for details about the different content options.</xsd:documentation>
+          </xsd:annotation>
+          <xsd:attribute name="reported" type="xsd:boolean" use="required"/>
+          <xsd:attribute name="content" type="oval-res:ContentEnumeration" use="optional" default="full"/>
+     </xsd:complexType>
+     <!-- =============================================================================== -->
+     <!-- =============================  OVAL DEFINITIONS  ============================== -->
+     <!-- =============================================================================== -->
+     <!--
+		The oval_definitions element is defined by the oval definitions schema.  Please
+		refer to that documentation for a description of the valid elements and types.
+	 -->
+     <!-- =============================================================================== -->
+     <!-- ==================================  RESULTS  ================================== -->
+     <!-- =============================================================================== -->
+     <xsd:complexType name="ResultsType">
+          <xsd:annotation>
+               <xsd:documentation>The ResultsType complex type is a container for one or more system elements. Each system element defines the results associated with an individual system. Please refer to the description of SystemType for more information about an individual system element.</xsd:documentation>
+          </xsd:annotation>
+          <xsd:sequence>
+               <xsd:element name="system" type="oval-res:SystemType" minOccurs="1" maxOccurs="unbounded">
+                    <xsd:key name="definitionInstanceKey">
+                         <xsd:annotation>
+                              <xsd:documentation>Enforce uniqueness in the combination of OVAL id, version, and variable_instance in order to differentiate the individual definition elements.</xsd:documentation>
+                         </xsd:annotation>
+                         <xsd:selector xpath="oval-res:definitions/oval-res:definition"/>
+                         <xsd:field xpath="@definition_id"/>
+                         <xsd:field xpath="@version"/>
+                         <xsd:field xpath="@variable_instance"/>
+                    </xsd:key>
+                    <xsd:key name="testVersionKey">
+                         <xsd:annotation>
+                              <xsd:documentation>Enforce uniqueness in the combination of the individual test ids, version, and the variable_instance of the test.</xsd:documentation>
+                         </xsd:annotation>
+                         <xsd:selector xpath="oval-res:tests/oval-res:test"/>
+                         <xsd:field xpath="@test_id"/>
+                         <xsd:field xpath="@version"/>
+                         <xsd:field xpath="@variable_instance"/>
+                    </xsd:key>
+                     <xsd:keyref name="definitionInstanceKeyRef" refer="oval-res:definitionInstanceKey">
+                           <xsd:annotation>
+                                 <xsd:documentation>Requires each definition reference (used by extend_definitions) to refer to a valid definition id.</xsd:documentation>
+                           </xsd:annotation>
+                           <xsd:selector xpath=".//*"/>
+                           <xsd:field xpath="@definition_ref"/>
+                           <xsd:field xpath="@version"/>
+                           <xsd:field xpath="@variable_instance"/>
+                     </xsd:keyref>
+                     <xsd:keyref name="testVersionKeyRef" refer="oval-res:testVersionKey">
+                         <xsd:annotation>
+                              <xsd:documentation>Requires each test reference to refer to a valid test id.</xsd:documentation>
+                         </xsd:annotation>
+                         <xsd:selector xpath=".//*"/>
+                         <xsd:field xpath="@test_ref"/>
+                         <xsd:field xpath="@version"/>
+                         <xsd:field xpath="@variable_instance"/>
+                    </xsd:keyref>
+               </xsd:element>
+          </xsd:sequence>
+     </xsd:complexType>
+     <xsd:complexType name="SystemType">
+          <xsd:annotation>
+               <xsd:documentation>The SystemType complex type holds the evaluation results of the definitions and tests, as well as a copy of the OVAL System Characteristics used to perform the evaluation. The definitions section holds the results of the definitions and the tests section holds the results of the tests. The oval_system_characteristics section is a copy of the System Characteristics document used to perform the evaluation of the OVAL Definitions.</xsd:documentation>
+               <xsd:appinfo>
+                    <sch:pattern id="oval-res_system">
+                         <sch:rule context="oval-res:system[oval-res:tests]">
+                              <!-- Confirm that something somewhere expects full results -->
+                              <sch:assert test="/oval-res:oval_results/oval-res:directives/*[@reported='true' or @reported='1']/@content='full'
+                                                or /oval-res:oval_results/oval-res:directives/*[(@reported='true' or @reported='1') and not(@content)]
+                                                or /oval-res:oval_results/oval-res:class_directives/*[@reported='true' or @reported='1']/@content='full'
+                                                or /oval-res:oval_results/oval-res:class_directives/*[(@reported='true' or @reported='1') and not(@content)]">
+                                   The tests element should not be included unless full results are to be provided (see directives)
+                              </sch:assert>
+                         </sch:rule>
+                         <sch:rule context="oval-res:system[not(oval-res:tests)]">
+                              <!-- Confirm that nothing anywhere expects full results -->                              
+                              <sch:assert test="not(oval-res:oval_results/oval-res:directives/*[@reported='true' or @reported='1']/@content='full') 
+                                                and not(/oval-res:oval_results/oval-res:directives/*[(@reported='true' or @reported='1') and not(@content)])
+                                                and not(/oval-res:oval_results/oval-res:class_directives/*[@reported='true' or @reported='1']/@content='full')
+                                                and not(/oval-res:oval_results/oval-res:class_directives/*[(@reported='true' or @reported='1') and not(@content)])">
+                                   The tests element should be included when full results are specified (see directives)
+                              </sch:assert>
+                         </sch:rule>
+                    </sch:pattern>
+               </xsd:appinfo>
+          </xsd:annotation>
+          <xsd:sequence>
+               <xsd:element name="definitions" type="oval-res:DefinitionsType" minOccurs="0" maxOccurs="1"/>
+               <xsd:element name="tests" type="oval-res:TestsType" minOccurs="0" maxOccurs="1"/>
+               <xsd:element ref="oval-sc:oval_system_characteristics" >
+                    <xsd:annotation>
+                         <xsd:appinfo>
+                              <sch:pattern id="oval-res_mask_rule">
+                                   <sch:rule context="/oval-res:oval_results/oval-res:results/oval-res:system/oval-sc:oval_system_characteristics/oval-sc:system_data/*/*|/oval-res:oval_results/oval-res:results/oval-res:system/oval-sc:oval_system_characteristics/oval-sc:system_data/*/*/*">
+                                        <sch:assert test="not(@mask) or @mask='false' or @mask='0' or .=''">item <sch:value-of select="../@id"/> - a value for the <sch:value-of select="name()"/> entity should only be supplied if the mask attribute is 'false'.</sch:assert>
+                                   </sch:rule>
+                              </sch:pattern>
+                         </xsd:appinfo>
+                    </xsd:annotation>
+               </xsd:element>
+          </xsd:sequence>
+     </xsd:complexType>
+     <xsd:complexType name="DefinitionsType">
+          <xsd:annotation>
+               <xsd:documentation>The DefinitionsType complex type is a container for one or more definition elements. Each definition element holds the result of the evaluation of an OVAL Definition. Please refer to the description of DefinitionType for more information about an individual definition element.</xsd:documentation>
+          </xsd:annotation>
+          <xsd:sequence>
+               <xsd:element name="definition" type="oval-res:DefinitionType" minOccurs="1" maxOccurs="unbounded"/>
+          </xsd:sequence>
+     </xsd:complexType>
+     <xsd:complexType name="DefinitionType">
+          <xsd:annotation>
+               <xsd:documentation>The DefinitionType complex type holds the result of the evaluation of an OVAL Definition. The message element holds an error message or some other string that the analysis engine wishes to pass along. In addition, the optional criteria element provides the results of the individual pieces of the criteria. Please refer to the description of the CriteriaType for more information.</xsd:documentation>
+               <xsd:documentation>The required definition_id attribute is the OVAL id of the definition.</xsd:documentation>
+               <xsd:documentation>The required version attribute is the specific version of the OVAL Definition used during analysis.</xsd:documentation>
+               <xsd:documentation>The optional variable_instance attribute is a unique id that differentiates each unique instance of a definition. Capabilities that use OVAL may reference the same definition multiple times and provide different variable values each time the definition is referenced. This will result in multiple instances of a definition being included in the OVAL Results document (definitions that do not use variables can only have one unique instance). The inclusion of this unique instance identifier allows the OVAL Results document to associate the correct objects and items for each combination of supplied values.</xsd:documentation>
+               <xsd:documentation>The optional class attribute ...</xsd:documentation>
+               <xsd:documentation>The required result attribute holds the result of the evaluation. Please refer to the description of the ResultEnumeration for details about the different result values.</xsd:documentation>
+               <xsd:appinfo>
+                    <sch:pattern id="oval-res_directives">
+                         <!-- Check definition_true reported='true' and content='full' -->
+                         <sch:rule context="oval-res:definition[@result='true' and oval-res:criteria]">
+                              <!-- Check that the global directives say to report this and that there are no class directives for this class (to override the global directive),
+                                   or that the class directive for this class says to report this. -->
+                              <sch:assert test="((/oval-res:oval_results/oval-res:directives/oval-res:definition_true/@reported='true' or /oval-res:oval_results/oval-res:directives/oval-res:definition_true/@reported='1')
+                                   and not(oval-res:oval_results/oval-res:class_directives[@class = ./@class]))
+                                   or (/oval-res:oval_results/oval-res:class_directives[@class = ./@class]/oval-res:definition_true/@reported='true' or /oval-res:oval_results/oval-res:class_directives[@class = ./@class]/oval-res:definition_true/@reported='1')">
+                                   <sch:value-of select="@definition_id"/> - definitions with a result of TRUE should not be included (see directives)
+                              </sch:assert>
+                              <sch:assert test="((/oval-res:oval_results/oval-res:directives/oval-res:definition_true/@content='full')
+                                   and not(/oval-res:oval_results/oval-res:class_directives[@class = ./@class]))
+                                   or (/oval-res:oval_results/oval-res:class_directives[@class = ./@class]/oval-res:definition_true/@content='full')">
+                                   <sch:value-of select="@definition_id"/> - definitions with a result of TRUE should contain THIN content (see directives)
+                              </sch:assert>
+                         </sch:rule>
+                         
+                         <!-- Check definition_true reported='true' and content='thin' -->                         
+                         <sch:rule context="oval-res:definition[@result='true' and not(oval-res:criteria)]">
+                              <sch:assert test="((/oval-res:oval_results/oval-res:directives/oval-res:definition_true/@reported='true' or /oval-res:oval_results/oval-res:directives/oval-res:definition_true/@reported='1')
+                                   and not(/oval-res:oval_results/oval-res:class_directives[@class = ./@class]))
+                                   or (/oval-res:oval_results/oval-res:class_directives[@class = ./@class]/oval-res:definition_true/@reported='true' or /oval-res:oval_results/oval-res:class_directives[@class = ./@class]/oval-res:definition_true/@reported='1')">
+                                   <sch:value-of select="@definition_id"/> - definitions with a result of TRUE should not be included (see directives)
+                              </sch:assert>
+                              <sch:assert test="((/oval-res:oval_results/oval-res:directives/oval-res:definition_true/@content='thin')
+                                   and not(/oval-res:oval_results/oval-res:class_directives[@class = ./@class]))
+                                   or (/oval-res:oval_results/oval-res:class_directives[@class = ./@class]/oval-res:definition_true/@content='thin')">
+                                   <sch:value-of select="@definition_id"/> - definitions with a result of TRUE should contain FULL content (see directives)
+                              </sch:assert>
+                         </sch:rule>
+                         
+                         <!-- Check definition_false reported='true' and content='full' -->
+                         <sch:rule context="oval-res:definition[@result='false' and oval-res:criteria]">
+                              <sch:assert test="((/oval-res:oval_results/oval-res:directives/oval-res:definition_false/@reported='true' or /oval-res:oval_results/oval-res:directives/oval-res:definition_false/@reported='1')
+                                   and not(/oval-res:oval_results/oval-res:class_directives[@class = ./@class]))
+                                   or (/oval-res:oval_results/oval-res:class_directives[@class = ./@class]/oval-res:definition_false/@reported='true' or /oval-res:oval_results/oval-res:class_directives[@class = ./@class]/oval-res:definition_false/@reported='1')">
+                                   <sch:value-of select="@definition_id"/> - definitions with a result of FALSE should not be included (see directives)
+                              </sch:assert>
+                              <sch:assert test="((/oval-res:oval_results/oval-res:directives/oval-res:definition_false/@content='full')
+                                   and not(/oval-res:oval_results/oval-res:class_directives[@class = ./@class]))
+                                   or (/oval-res:oval_results/oval-res:class_directives[@class = ./@class]/oval-res:definition_false/@content='full')">
+                                   <sch:value-of select="@definition_id"/> - definitions with a result of FALSE should contain THIN content (see directives)
+                              </sch:assert>
+                         </sch:rule>
+                         
+                         <!-- Check definition_false reported='true' and content='thin' -->                         
+                         <sch:rule context="oval-res:definition[@result='false' and not(oval-res:criteria)]">
+                              <sch:assert test="((/oval-res:oval_results/oval-res:directives/oval-res:definition_false/@reported='true' or /oval-res:oval_results/oval-res:directives/oval-res:definition_false/@reported='1')
+                                   and not(/oval-res:oval_results/oval-res:class_directives[@class = ./@class]))
+                                   or (/oval-res:oval_results/oval-res:class_directives[@class = ./@class]/oval-res:definition_false/@reported='true' or /oval-res:oval_results/oval-res:class_directives[@class = ./@class]/oval-res:definition_false/@reported='1')">
+                                   <sch:value-of select="@definition_id"/> - definitions with a result of FALSE should not be included (see directives)
+                              </sch:assert>
+                              <sch:assert test="((/oval-res:oval_results/oval-res:directives/oval-res:definition_false/@content='thin')
+                                   and not(/oval-res:oval_results/oval-res:class_directives[@class = ./@class]))
+                                   or (/oval-res:oval_results/oval-res:class_directives[@class = ./@class]/oval-res:definition_false/@content='thin')">
+                                   <sch:value-of select="@definition_id"/> - definitions with a result of FALSE should contain FULL content (see directives)
+                              </sch:assert>
+                         </sch:rule>
+                         
+                         <!-- Check definition_unknown reported='true' and content='full' -->
+                         <sch:rule context="oval-res:definition[@result='unknown' and oval-res:criteria]">
+                              <sch:assert test="((/oval-res:oval_results/oval-res:directives/oval-res:definition_unknown/@reported='true' or /oval-res:oval_results/oval-res:directives/oval-res:definition_unknown/@reported='1')
+                                   and not(/oval-res:oval_results/oval-res:class_directives[@class = ./@class]))
+                                   or (/oval-res:oval_results/oval-res:class_directives[@class = ./@class]/oval-res:definition_unknown/@reported='true' or /oval-res:oval_results/oval-res:class_directives[@class = ./@class]/oval-res:definition_unknown/@reported='1')">
+                                   <sch:value-of select="@definition_id"/> - definitions with a result of UNKNOWN should not be included (see directives)
+                              </sch:assert>
+                              <sch:assert test="((/oval-res:oval_results/oval-res:directives/oval-res:definition_unknown/@content='full')
+                                   and not(oval-res:oval_results/oval-res:class_directives[@class = ./@class]))
+                                   or (/oval-res:oval_results/oval-res:class_directives[@class = ./@class]/oval-res:definition_unknown/@content='full')">
+                                   <sch:value-of select="@definition_id"/> - definitions with a result of UNKNOWN should contain THIN content (see directives)
+                              </sch:assert>
+                         </sch:rule>
+                         
+                         <!-- Check definition_unknown reported='true' and content='thin' -->                         
+                         <sch:rule context="oval-res:definition[@result='unknown' and not(oval-res:criteria)]">
+                              <sch:assert test="((/oval-res:oval_results/oval-res:directives/oval-res:definition_unknown/@reported='true' or /oval-res:oval_results/oval-res:directives/oval-res:definition_unknown/@reported='1')
+                                   and not(/oval-res:oval_results/oval-res:class_directives[@class = ./@class]))
+                                   or (/oval-res:oval_results/oval-res:class_directives[@class = ./@class]/oval-res:definition_unknown/@reported='true' or /oval-res:oval_results/oval-res:class_directives[@class = ./@class]/oval-res:definition_unknown/@reported='1')">
+                                   <sch:value-of select="@definition_id"/> - definitions with a result of UNKNOWN should not be included (see directives)
+                              </sch:assert>
+                              <sch:assert test="((/oval-res:oval_results/oval-res:directives/oval-res:definition_unknown/@content='thin')
+                                   and not(/oval-res:oval_results/oval-res:class_directives[@class = ./@class]))
+                                   or (/oval-res:oval_results/oval-res:class_directives[@class = ./@class]/oval-res:definition_unknown/@content='thin')">
+                                   <sch:value-of select="@definition_id"/> - definitions with a result of UNKNOWN should contain FULL content (see directives)
+                              </sch:assert>
+                         </sch:rule>
+                         
+                         <!-- Check definition_error reported='true' and content='full' -->
+                         <sch:rule context="oval-res:definition[@result='error' and oval-res:criteria]">
+                              <sch:assert test="((/oval-res:oval_results/oval-res:directives/oval-res:definition_error/@reported='true' or /oval-res:oval_results/oval-res:directives/oval-res:definition_error/@reported='1')
+                                   and not(/oval-res:oval_results/oval-res:class_directives[@class = ./@class]))
+                                   or (/oval-res:oval_results/oval-res:class_directives[@class = ./@class]/oval-res:definition_error/@reported='true' or /oval-res:oval_results/oval-res:class_directives[@class = ./@class]/oval-res:definition_error/@reported='1')">
+                                   <sch:value-of select="@definition_id"/> - definitions with a result of ERROR should not be included (see directives)
+                              </sch:assert>
+                              <sch:assert test="((/oval-res:oval_results/oval-res:directives/oval-res:definition_error/@content='full')
+                                   and not(oval-res:oval_results/oval-res:class_directives[@class = ./@class]))
+                                   or (/oval-res:oval_results/oval-res:class_directives[@class = ./@class]/oval-res:definition_error/@content='full')">
+                                   <sch:value-of select="@definition_id"/> - definitions with a result of ERROR should contain THIN content (see directives)
+                              </sch:assert>
+                         </sch:rule>
+                         
+                         <!-- Check definition_error reported='true' and content='thin' -->                         
+                         <sch:rule context="oval-res:definition[@result='error' and not(oval-res:criteria)]">
+                              <sch:assert test="((/oval-res:oval_results/oval-res:directives/oval-res:definition_error/@reported='true' or /oval-res:oval_results/oval-res:directives/oval-res:definition_error/@reported='1')
+                                   and not(/oval-res:oval_results/oval-res:class_directives[@class = ./@class]))
+                                   or (/oval-res:oval_results/oval-res:class_directives[@class = ./@class]/oval-res:definition_unknown/@reported='true' or /oval-res:oval_results/oval-res:class_directives[@class = ./@class]/oval-res:definition_unknown/@reported='1')">
+                                   <sch:value-of select="@definition_id"/> - definitions with a result of ERROR should not be included (see directives)
+                              </sch:assert>
+                              <sch:assert test="((/oval-res:oval_results/oval-res:directives/oval-res:definition_error/@content='thin')
+                                   and not(/oval-res:oval_results/oval-res:class_directives[@class = ./@class]))
+                                   or (/oval-res:oval_results/oval-res:class_directives[@class = ./@class]/oval-res:definition_error/@content='thin')">
+                                   <sch:value-of select="@definition_id"/> - definitions with a result of ERROR should contain FULL content (see directives)
+                              </sch:assert>
+                         </sch:rule>
+                         
+                         <!-- Check definition_not_evaluated reported='true' and content='full' -->
+                         <sch:rule context="oval-res:definition[@result='not evaluated' and oval-res:criteria]">
+                              <sch:assert test="((/oval-res:oval_results/oval-res:directives/oval-res:definition_not_evaluated/@reported='true' or /oval-res:oval_results/oval-res:directives/oval-res:definition_not_evaluated/@reported='1')
+                                   and not(/oval-res:oval_results/oval-res:class_directives[@class = ./@class]))
+                                   or (/oval-res:oval_results/oval-res:class_directives[@class = ./@class]/oval-res:definition_not_evaluated/@reported='true' or /oval-res:oval_results/oval-res:class_directives[@class = ./@class]/oval-res:definition_not_evaluated/@reported='1')">
+                                   <sch:value-of select="@definition_id"/> - definitions with a result of NOT EVALUATED should not be included (see directives)
+                              </sch:assert>
+                              <sch:assert test="((/oval-res:oval_results/oval-res:directives/oval-res:definition_not_evaluated/@content='full')
+                                   and not(/oval-res:oval_results/oval-res:class_directives[@class = ./@class]))
+                                   or (/oval-res:oval_results/oval-res:class_directives[@class = ./@class]/oval-res:definition_not_evaluated/@content='full')">
+                                   <sch:value-of select="@definition_id"/> - definitions with a result of NOT EVALUATED should contain THIN content (see directives)
+                              </sch:assert>
+                         </sch:rule>
+                         
+                         <!-- Check definition_not_evaluated reported='true' and content='thin' -->                         
+                         <sch:rule context="oval-res:definition[@result='not evaluated' and not(oval-res:criteria)]">
+                              <sch:assert test="((/oval-res:oval_results/oval-res:directives/oval-res:definition_not_evaluated/@reported='true' or /oval-res:oval_results/oval-res:directives/oval-res:definition_not_evaluated/@reported='1')
+                                   and not(/oval-res:oval_results/oval-res:class_directives[@class = ./@class]))
+                                   or (/oval-res:oval_results/oval-res:class_directives[@class = ./@class]/oval-res:definition_not_evaluated/@reported='true' or /oval-res:oval_results/oval-res:class_directives[@class = ./@class]/oval-res:definition_not_evaluated/@reported='1')">
+                                   <sch:value-of select="@definition_id"/> - definitions with a result of NOT EVALUATED should not be included (see directives)
+                              </sch:assert>
+                              <sch:assert test="((/oval-res:oval_results/oval-res:directives/oval-res:definition_not_evaluated/@content='thin')
+                                   and not(/oval-res:oval_results/oval-res:class_directives[@class = ./@class]))
+                                   or (/oval-res:oval_results/oval-res:class_directives[@class = ./@class]/oval-res:definition_not_evaluated/@content='thin')">
+                                   <sch:value-of select="@definition_id"/> - definitions with a result of NOT EVALUATED should contain FULL content (see directives)
+                              </sch:assert>
+                         </sch:rule>
+                         
+                         <!-- Check definition_not_applicable reported='true' and content='full' -->
+                         <sch:rule context="oval-res:definition[@result='not applicable' and oval-res:criteria]">
+                              <sch:assert test="((/oval-res:oval_results/oval-res:directives/oval-res:definition_not_applicable/@reported='true' or /oval-res:oval_results/oval-res:directives/oval-res:definition_not_applicable/@reported='1')
+                                   and not(/oval-res:oval_results/oval-res:class_directives[@class = ./@class]))
+                                   or (/oval-res:oval_results/oval-res:class_directives[@class = ./@class]/oval-res:definition_not_applicable/@reported='true' or /oval-res:oval_results/oval-res:class_directives[@class = ./@class]/oval-res:definition_not_applicable/@reported='1')">
+                                   <sch:value-of select="@definition_id"/> - definitions with a result of NOT APPLICABLE should not be included (see directives)
+                              </sch:assert>
+                              <sch:assert test="((/oval-res:oval_results/oval-res:directives/oval-res:definition_not_applicable/@content='full')
+                                   and not(oval-res:oval_results/oval-res:class_directives[@class = ./@class]))
+                                   or (/oval-res:oval_results/oval-res:class_directives[@class = ./@class]/oval-res:definition_not_applicable/@content='full')">
+                                   <sch:value-of select="@definition_id"/> - definitions with a result of NOT APPLICABLE should contain THIN content (see directives)
+                              </sch:assert>
+                         </sch:rule>
+                         
+                         <!-- Check definition_not_applicable reported='true' and content='thin' -->                         
+                         <sch:rule context="oval-res:definition[@result='not applicable' and not(oval-res:criteria)]">
+                              <sch:assert test="((/oval-res:oval_results/oval-res:directives/oval-res:definition_not_applicable/@reported='true' or /oval-res:oval_results/oval-res:directives/oval-res:definition_not_applicable/@reported='1')
+                                   and not(/oval-res:oval_results/oval-res:class_directives[@class = ./@class]))
+                                   or (/oval-res:oval_results/oval-res:class_directives[@class = ./@class]/oval-res:definition_not_applicable/@reported='true' or /oval-res:oval_results/oval-res:class_directives[@class = ./@class]/oval-res:definition_not_applicable/@reported='1')">
+                                   <sch:value-of select="@definition_id"/> - definitions with a result of NOT APPLICABLE should not be included (see directives)
+                              </sch:assert>
+                              <sch:assert test="((/oval-res:oval_results/oval-res:directives/oval-res:definition_not_applicable/@content='thin')
+                                   and not(oval-res:oval_results/oval-res:class_directives[@class = ./@class]))
+                                   or (/oval-res:oval_results/oval-res:class_directives[@class = ./@class]/oval-res:definition_not_applicable/@content='thin')">
+                                   <sch:value-of select="@definition_id"/> - definitions with a result of NOT APPLICABLE should contain FULL content (see directives)
+                              </sch:assert>
+                         </sch:rule>
+                    </sch:pattern>
+               </xsd:appinfo>
+          </xsd:annotation>
+          <xsd:sequence>
+               <xsd:element name="message" type="oval:MessageType" minOccurs="0" maxOccurs="unbounded"/>
+               <xsd:element name="criteria" type="oval-res:CriteriaType" minOccurs="0" maxOccurs="1"/>
+          </xsd:sequence>
+          <xsd:attribute name="definition_id" type="oval:DefinitionIDPattern" use="required"/>
+          <xsd:attribute name="version" type="xsd:nonNegativeInteger" use="required"/>
+          <xsd:attribute name="variable_instance" type="xsd:nonNegativeInteger" use="optional" default="1"/>
+          <xsd:attribute name="class" type="oval:ClassEnumeration" use="optional"/>
+          <xsd:attribute name="result" type="oval-res:ResultEnumeration" use="required"/>
+     </xsd:complexType>
+     <xsd:complexType name="CriteriaType">
+          <xsd:annotation>
+               <xsd:documentation>The CriteriaType complex type describes the high level container for all the tests and represents the meat of the definition. Each criteria can contain other criteria elements in a recursive structure allowing complex logical trees to be constructed. Each referenced test is represented by a criterion element. Please refer to the description of the CriterionType for more information about and individual criterion element. The optional extend_definition element allows existing definitions to be included in the criteria. Refer to the description of the ExtendDefinitionType for more information.</xsd:documentation>
+               <xsd:documentation>The required operator attribute provides the logical operator that binds the different statements inside a criteria together. The optional negate attribute signifies that the result of an extended definition should be negated during analysis. For example, consider a definition that evaluates TRUE if a certain software is installed. By negating the definition, it now evaluates to TRUE if the software is NOT installed. The required result attribute holds the result of the evaluation of the criteria. Note that this would be after any negation operation has been applied. Please refer to the description of the ResultEnumeration for details about the different result values.</xsd:documentation>
+               <xsd:documentation>The optional applicability_check attribute provides a Boolean flag that when true indicates that the criteria is being used to determine whether the OVAL Definition applies to a given system.</xsd:documentation>
+          </xsd:annotation>
+          <xsd:choice minOccurs="1" maxOccurs="unbounded">
+               <xsd:element name="criteria" type="oval-res:CriteriaType"/>
+               <xsd:element name="criterion" type="oval-res:CriterionType"/>
+               <xsd:element name="extend_definition" type="oval-res:ExtendDefinitionType"/>
+          </xsd:choice>
+          <xsd:attribute name="applicability_check" type="xsd:boolean" use="optional"/>
+          <xsd:attribute name="operator" type="oval:OperatorEnumeration" use="required"/>
+          <xsd:attribute name="negate" type="xsd:boolean" use="optional" default="false"/>
+          <xsd:attribute name="result" type="oval-res:ResultEnumeration" use="required"/>
+     </xsd:complexType>
+     <xsd:complexType name="CriterionType">
+          <xsd:annotation>
+               <xsd:documentation>The CriterionType complex type identifies a specific test that is included in the definition's criteria.</xsd:documentation>
+               <xsd:documentation>The optional applicability_check attribute provides a Boolean flag that when true indicates that the criterion is being used to determine whether the OVAL Definition applies to a given system.</xsd:documentation>
+               <xsd:documentation>The required test_ref attribute is the actual id of the included test.</xsd:documentation>
+               <xsd:documentation>The required version attribute is the specific version of the OVAL Test used during analysis.</xsd:documentation>
+               <xsd:documentation>The optional variable_instance attribute differentiates between unique instances of a test. This can happen when a test includes a variable reference and different variable values are used by different definitions.</xsd:documentation>
+               <xsd:documentation>The optional negate attribute signifies that the result of an individual test should be negated during analysis. For example, consider a test that evaluates to TRUE if a specific patch is installed. By negating this test, it now evaluates to TRUE if the patch is NOT installed.</xsd:documentation>
+               <xsd:documentation>The required result attribute holds the result of the evaluation. Please refer to the description of the ResultEnumeration for details about the different result values.</xsd:documentation>
+          </xsd:annotation>
+          <xsd:attribute name="applicability_check" type="xsd:boolean" use="optional"/>
+          <xsd:attribute name="test_ref" type="oval:TestIDPattern" use="required"/>
+          <xsd:attribute name="version" type="xsd:nonNegativeInteger" use="required"/>
+          <xsd:attribute name="variable_instance" type="xsd:nonNegativeInteger" use="optional" default="1"/>
+          <xsd:attribute name="negate" type="xsd:boolean" use="optional" default="false"/>
+          <xsd:attribute name="result" type="oval-res:ResultEnumeration" use="required"/>
+     </xsd:complexType>
+     <xsd:complexType name="ExtendDefinitionType">
+          <xsd:annotation>
+               <xsd:documentation>The ExtendDefinitionType complex type identifies a specific definition that has been extended by the criteria.</xsd:documentation>
+               <xsd:documentation>The optional applicability_check attribute provides a Boolean flag that when true indicates that the extend_definition is being used to determine whether the OVAL Definition applies to a given system.</xsd:documentation>
+               <xsd:documentation>The required definition_ref attribute is the actual id of the extended definition.</xsd:documentation>
+               <xsd:documentation>The required version attribute is the specific version of the OVAL Definition used during analysis.</xsd:documentation>
+               <xsd:documentation>The optional variable_instance attribute is a unique id that differentiates each unique instance of a definition. Capabilities that use OVAL may reference the same definition multiple times and provide different variable values each time the definition is referenced. This will result in multiple instances of a definition being included in the OVAL Results document (definitions that do not use variables can only have one unique instance). The inclusion of this unique instance identifier allows the OVAL Results document to associate the correct objects and items for each combination of supplied values.</xsd:documentation>
+               <xsd:documentation>The optional negate attribute signifies that the result of an extended definition should be negated during analysis. For example, consider a definition that evaluates TRUE if certain software is installed. By negating the definition, it now evaluates to TRUE if the software is NOT installed.</xsd:documentation>
+               <xsd:documentation>The required result attribute holds the result of the evaluation. Please refer to the description of the ResultEnumeration for details about the different result values.</xsd:documentation>
+          </xsd:annotation>
+          <xsd:attribute name="applicability_check" type="xsd:boolean" use="optional"/>
+          <xsd:attribute name="definition_ref" type="oval:DefinitionIDPattern" use="required"/>
+          <xsd:attribute name="version" type="xsd:nonNegativeInteger" use="required"/>
+          <xsd:attribute name="variable_instance" type="xsd:nonNegativeInteger" use="optional" default="1"/>
+          <xsd:attribute name="negate" type="xsd:boolean" use="optional" default="false"/>
+          <xsd:attribute name="result" type="oval-res:ResultEnumeration" use="required"/>
+     </xsd:complexType>
+     <xsd:complexType name="TestsType">
+          <xsd:annotation>
+               <xsd:documentation>The TestsType complex type is a container for one or more test elements. Each test element holds the result of the evaluation of an OVAL Test. Please refer to the description of TestType for more information about an individual test element.</xsd:documentation>
+          </xsd:annotation>
+          <xsd:sequence>
+               <xsd:element name="test" type="oval-res:TestType" minOccurs="1" maxOccurs="unbounded"/>
+          </xsd:sequence>
+     </xsd:complexType>
+     <xsd:complexType name="TestType">
+          <xsd:annotation>
+               <xsd:documentation>The TestType complex type provides a reference to every item that matched the object section of the original test as well as providing an overall test result based on those items. The optional message element holds an error message or some other string that the analysis engine wishes to pass along. The optional tested_variable elements hold the value of each variable used by the test during evaluation. This includes the values used in both OVAL Objects and OVAL States. If a variable represents a collection of values, then multiple tested_variable elements would exist with the same variable_id attribute. Please refer to the description of oval-res:TestedVariableType for more information.</xsd:documentation>
+               <xsd:documentation>The required test_id attribute identifies the test and must conform to the format specified by the oval:TestIDPattern simple type.</xsd:documentation>
+               <xsd:documentation>The required version attribute is the specific version of the OVAL Test used during analysis.</xsd:documentation>
+               <xsd:documentation>The optional variable_instance attribute differentiates between unique instances of a test. This can happen when a test includes a variable reference and different values for that variable are used by different definitions.</xsd:documentation>
+               <xsd:documentation>The check_existence, check, and state_operator attributes reflect the values that were specified on the test as it was evaluated. These evaluation control attributes are copied into the OVAL Results file to enable post processing of results documents.  More information on each of these attributes is provided with the definition of the oval-def:TestType.</xsd:documentation>
+               <xsd:documentation>The required result attribute holds the result of the evaluation after all referenced items have been examined and the evaluation control attributes have been applied. Please refer to the description of the oval-res:ResultEnumeration for details about the different result values.  In general, the overall result of an OVAL Test is determined by combining the results of each matching item based first on the check_existence attribute, then the check attribute, and finally the state_operator attribute.</xsd:documentation>
+               <xsd:documentation>The following section provides a more detailed description of  how the result for an OVAL Test is determined when using an OVAL System Characteristics document. An OVAL System Characteristics document can contain an optional collected_objects section. When the collected_objects section is present the following rules specify how the overall result for an OVAL Test is determined: When an oval-sc:collected_objects/oval-sc:object with an id that matches the OVAL Object id that is referenced by the OVAL Test is not found, the result for the OVAL Test must be "unknown". When the flag attribute of the corresponding oval-sc:collected_objects/oval-sc:object is "error", the result of the OVAL Test must be "error". When the flag attribute of the corresponding oval-sc:collected_objects/oval-sc:object is "not collected", the result of the OVAL Test must be "unknown".  When the flag attribute of the corresponding oval-sc:collected_objects/oval-sc:object is "not applicable", the result of the OVAL Test must be "not applicable".  When the flag attribute of the corresponding oval-sc:collected_objects/oval-sc:object is "does not exist", the result of the OVAL Test is determined by examining the check_existence attribute's value and if the check_existence attribute is "none_exist" or "any_exist" the OVAL Test should evaluate to "true", for all other values of the check_existence attribute the OVAL Test should evaluate to "false". The check and state_operator attributes do not need to be considered in this condition. When the flag attribute of the corresponding oval-sc:collected_objects/oval-sc:object is "complete", the result of the OVAL Test is determined by first evaluating the check_existence attribute specified by the OVAL Test and then evaluating the check and state_operator attributes. The check attribute only needs to be considered if the result of evaluating the check_existence attribute is "true". When the flag attribute of the corresponding oval-sc:collected_objects/oval-sc:object is "incomplete", the result of the OVAL Test must be "unknown" with the following exceptions: 1) When the check_existence attribute of the OVAL Test is set to "none_exist" and the collected object has 1 or more item references with a status of "exists", a result of "false" must be reported;  2) When the check_existence attribute of the OVAL Test is set to "only_one_exists", the collected object has more than 1 item reference with a status of "exists", a result of "false" must be reported;  3) If after evaluating the check_existence attribute a non "true" result has not been determined, the check attribute must be considered as follows: 3a) If the check attribute evaluation results in "false", then the OVAL Test result must be "false"; 3b) If the check attribute is set to "at_least_one_satisfies" and its evaluation results in "true", the OVAL Test result must be "true".  When the collected_objects section is not present in the OVAL System Characteristics document, the evaluation engine must search the system characteristics for all Items that match the OVAL Object referenced by the OVAL Test. The set of matching OVAL Items is then evaluated first based on the check_existence attribute, then the check attribute, and finally the state_operator attribute.</xsd:documentation>
+               <xsd:appinfo>
+                    <sch:pattern id="oval-res_testids">
+                         <sch:rule context="oval-res:test">
+                              <sch:assert test="@test_id = ../../oval-res:definitions//oval-res:criterion/@test_ref"><sch:value-of select="@test_id"/> - the specified test is not used in any definition's criteria</sch:assert>
+                         </sch:rule>
+                    </sch:pattern>
+               </xsd:appinfo>
+          </xsd:annotation>
+          <xsd:sequence>
+               <xsd:element name="message" type="oval:MessageType" minOccurs="0" maxOccurs="unbounded"/>
+               <xsd:element name="tested_item" type="oval-res:TestedItemType" minOccurs="0" maxOccurs="unbounded"/>
+               <xsd:element name="tested_variable" type="oval-res:TestedVariableType" minOccurs="0" maxOccurs="unbounded"/>
+          </xsd:sequence>
+          <xsd:attribute name="test_id" type="oval:TestIDPattern" use="required"/>
+          <xsd:attribute name="version" type="xsd:nonNegativeInteger" use="required"/>
+          <xsd:attribute name="variable_instance" type="xsd:nonNegativeInteger" use="optional" default="1"/>
+          <xsd:attribute name="check_existence" type="oval:ExistenceEnumeration" use="optional" default="at_least_one_exists"/>
+          <xsd:attribute name="check" type="oval:CheckEnumeration" use="required"/>
+          <xsd:attribute name="state_operator" type="oval:OperatorEnumeration" use="optional" default="AND"/>
+          <xsd:attribute name="result" type="oval-res:ResultEnumeration" use="required"/>
+     </xsd:complexType>
+     <xsd:complexType name="TestedItemType">
+          <xsd:annotation>
+               <xsd:documentation>The TestedItemType complex type holds a reference to a system characteristic item that matched the object specified in a test. Details of the item can be found in the oval_system_characteristics section of the OVAL Results document by using the required item_id. The optional message element holds an error message or some other message that the analysis engine wishes to pass along. The required result attribute holds the result of the evaluation of the individual item as it relates to the state specified by the test. If the test did not include a state reference then the result attribute will be set to 'not evaluated'. Please refer to the description of the ResultEnumeration for details about the different result values.</xsd:documentation>
+          </xsd:annotation>
+          <xsd:sequence>
+               <xsd:element name="message" type="oval:MessageType" minOccurs="0" maxOccurs="unbounded"/>
+          </xsd:sequence>
+          <xsd:attribute name="item_id" type="oval:ItemIDPattern" use="required"/>
+          <xsd:attribute name="result" type="oval-res:ResultEnumeration" use="required"/>
+     </xsd:complexType>
+     <xsd:complexType name="TestedVariableType">
+          <xsd:annotation>
+               <xsd:documentation>The TestedVariableType complex type holds the value of a variable used during the evaluation of a test. Of special importance are the values of any external variables used since these values are not captured in either the definition or system characteristic documents. If a variable is represented by a collection of values, then multiple elements of TestedVariableType, each with the same variable_id attribute, would exist. The required variable_id attribute is the unique id of the variable that was used.</xsd:documentation>
+          </xsd:annotation>
+          <xsd:simpleContent>
+               <xsd:extension base="xsd:anySimpleType">
+                    <xsd:attribute name="variable_id" type="oval:VariableIDPattern" use="required"/>
+               </xsd:extension>
+          </xsd:simpleContent>
+     </xsd:complexType>
+     <!-- =============================================================================== -->
+     <!-- =================================  SIGNATURE  ================================= -->
+     <!-- =============================================================================== -->
+     <!--
+		The signature element is defined by the xmldsig schema.  Please refer to that
+		documentation for a description of the valid elements and types.  More
+		information about the official W3C Recommendation regarding XML digital
+		signatures can be found at http://www.w3.org/TR/xmldsig-core/.
+	-->
+     <!-- =============================================================================== -->
+     <!-- ===============================  ENUMERATIONS  ================================ -->
+     <!-- =============================================================================== -->
+     <xsd:simpleType name="ContentEnumeration">
+          <xsd:annotation>
+               <xsd:documentation>The ContentEnumeration defines the valid values for the directives controlling the amount of expected depth found in the results document.  Each directive specified at the top of an OVAL Results document defines how much information should be included in the document for each of the different result types.  The amount of content that is expected with each value is defined by Schematron statements embedded throughout the OVAL Results Schema.  Currently, the enumeration defines two values: thin and full.  Please refer to the documentation of each individual value of this enumeration for more information about what each means.</xsd:documentation>
+          </xsd:annotation>
+          <xsd:restriction base="xsd:string">
+               <xsd:enumeration value="thin">
+                    <xsd:annotation>
+                         <xsd:documentation>A value of 'thin' means only the minimal amount of information will be provided. This is the id associated with an evaluated OVAL Definition and the result of the evaluation. The criteria child element of a definition should not be present when providing thin results. In addition, system characteristic information for the objects used by the given definition should not be presented.</xsd:documentation>
+                    </xsd:annotation>
+               </xsd:enumeration>
+               <xsd:enumeration value="full">
+                    <xsd:annotation>
+                         <xsd:documentation>A value of 'full' means that very detailed information will be provided allowing in-depth reports to be generated from the results. In addition to the results of the evaluated definition, the results of all extended definitions and tests included in the criteria as well as the actual information collected off the system must be presented.</xsd:documentation>
+                    </xsd:annotation>
+               </xsd:enumeration>
+          </xsd:restriction>
+     </xsd:simpleType>
+     <xsd:simpleType name="ResultEnumeration">
+          <xsd:annotation>
+               <xsd:documentation>The ResultEnumeration defines the acceptable result values for the DefinitionType, CriteriaType, CriterionType, ExtendDefinitionType, TestType, and TestedItemType constructs.</xsd:documentation>
+          </xsd:annotation>
+          <xsd:restriction base="xsd:string">
+               <xsd:enumeration value="true">
+                    <xsd:annotation>
+                         <xsd:documentation>When evaluating a definition or test, a result value of 'true' means that the characteristics being evaluated match the information represented in the system characteristic document. When evaluating a tested_item, and a state exists, a result value of 'true' indicates that the item matches the state.</xsd:documentation>
+                    </xsd:annotation>
+               </xsd:enumeration>
+               <xsd:enumeration value="false">
+                    <xsd:annotation>
+                         <xsd:documentation>When evaluating a definition or test, a result value of 'false' means that the characteristics being evaluated do not match the information represented in the system characteristic document.  When evaluating a tested_item, and a state exists, a result value of 'false' indicates that the item does not match the state.</xsd:documentation>
+                    </xsd:annotation>
+               </xsd:enumeration>
+               <xsd:enumeration value="unknown">
+                    <xsd:annotation>
+                         <xsd:documentation>When evaluating a definition or test, a result value of 'unknown' means that the characteristics being evaluated cannot be found in the system characteristic document (or the characteristics can be found but collected object flag is 'not collected'). For example, assume that a definition tests a file, but data pertaining to that file cannot be found and is not recorded in the System Characteristics document. The lack of an item (in the system_data section) for this file in the System Characteristics document means that no attempt was made to collect information about the file. In this situation, there is no way of knowing what the result would be if the file was collected. Note that finding a collected_object element in the system characteristic document is not the same as finding a matching element of the system. When evaluating an OVAL Test, the lack of a matching object on a system (for example, file not found) does not cause a result of unknown since an test considers both the state of an item and its existence. In this case the test result would be based on the existence check specified by the check_existence attribute on the test.  When evaluating a tested_item, and a state exists, a result value of 'unknown' indicates that it could not be determined whether or not the item and state match. For example, if a registry_object with a hive equal to HKEY_LOCAL_MACHINE, a key with the xsi:nil attribute set to 'true', and a name with the xsi:nil attribute set to 'true' was collected and compared against a registry_state with key entity equal to 'SOFTWARE', the tested_item result would be 'unknown' because an assertion of whether or not the item matches the state could not be determined since the key entity of the item was not collected.</xsd:documentation>
+                    </xsd:annotation>
+               </xsd:enumeration>
+               <xsd:enumeration value="error">
+                    <xsd:annotation>
+                         <xsd:documentation>When evaluating a definition or test, a result value of 'error' means that the characteristics being evaluated exist in the system characteristic document but there was an error either collecting information or in performing analysis. For example, if there was an error returned by an api when trying to determine if an object exists on a system. Another example would be: xsi:nil might be set on an object entity, but then the entity is compared to a state entity with a value, thus producing an error.  When evaluating a tested_item, and a state exists, a result value of 'error' indicates that there was either an error collecting the item or there was an error analyzing the item against the state. For example, a tested_item will receive a result value of 'error' if an attempt is made to compare a state entity against an item entity that has a status of 'error'.</xsd:documentation>
+                    </xsd:annotation>
+               </xsd:enumeration>
+               <xsd:enumeration value="not evaluated">
+                    <xsd:annotation>
+                         <xsd:documentation>When evaluating a definition or test, a result value of 'not evaluated' means that a choice was made not to evaluate the given definition or test. The actual result is not known since if evaluation had occurred the result could have been either true or false.  When evaluating a tested_item, a result value of 'not evaluated' indicates that a state was not specified and is equivalent to an existence check.</xsd:documentation>
+                    </xsd:annotation>
+               </xsd:enumeration>
+               <xsd:enumeration value="not applicable">
+                    <xsd:annotation>
+                         <xsd:documentation>When evaluating a definition or test, a result value of 'not applicable' means that the definition or test being evaluated is not valid on the given platform. For example, trying to collect Linux RPM information on a Windows system is not possible and so a result of not applicable is used.  Another example would be in trying to collect RPM information on a linux system that does not have the RPM packaging system installed.</xsd:documentation>
+                    </xsd:annotation>
+               </xsd:enumeration>
+          </xsd:restriction>
+     </xsd:simpleType>
+</xsd:schema>