--- conflicted
+++ resolved
@@ -17,21 +17,18 @@
 endif
 endif
 
-<<<<<<< HEAD
 SUBDIRS = \
 	API \
 	bz2 \
 	codestyle \
 	DS \
 	schemas \
+	oval_details \
 	$(PROBE_SUBDIRS) $(SCE_SUBDIRS) $(BINDINGS_SUBDIRS)
 
 EXTRA_DIST = \
 	suppressions.supp \
 	valgrind_test.sh \
 	xmldiff.pl
-=======
-SUBDIRS = API DS $(PROBE_SUBDIRS) $(SCE_SUBDIRS) $(BINDINGS_SUBDIRS) schemas oval_details
->>>>>>> 681f3655
 
 CONFIG_CLEAN_FILES = test_common.sh