name: "CodeQL"

on:
  push:
<<<<<<< HEAD
    branches: [ 'maint-1.3', 'maint-1.2', 'main' ]
=======
    branches: [ 'maint-1.3' ]
>>>>>>> a7eb8605
  pull_request:
    # The branches below must be a subset of the branches above
    branches: [ 'maint-1.3' ]
  schedule:
    - cron: '32 17 * * 0'

jobs:
  analyze:
    name: Analyze
    runs-on: ubuntu-latest
    permissions:
      actions: read
      contents: read
      security-events: write

    strategy:
      fail-fast: false
      matrix:
        language: [ 'cpp', 'python' ]
        # CodeQL supports [ 'cpp', 'csharp', 'go', 'java', 'javascript', 'python', 'ruby' ]
        # Learn more about CodeQL language support at https://aka.ms/codeql-docs/language-support

    steps:
    - name: Checkout repository
      uses: actions/checkout@v3

    - name: Install Deps
      run: |
        sudo apt-get update
        sudo apt-get -y install lcov swig xsltproc rpm-common lua5.3 libyaml-dev libdbus-1-dev libdbus-glib-1-dev libcurl4-openssl-dev libgcrypt-dev libselinux1-dev libgconf2-dev libacl1-dev libblkid-dev libcap-dev libxml2-dev libxslt1-dev libxml-parser-perl libxml-xpath-perl libperl-dev librpm-dev librtmp-dev libxmlsec1-dev libxmlsec1-openssl python3-dbusmock
        sudo apt-get -y remove rpm

    # Initializes the CodeQL tools for scanning.
    - name: Initialize CodeQL
      uses: github/codeql-action/init@v2
      with:
        languages: ${{ matrix.language }}
        # If you wish to specify custom queries, you can do so here or in a config file.
        # By default, queries listed here will override any specified in a config file.
        # Prefix the list here with "+" to use these queries and those in the config file.

        # Details on CodeQL's query packs refer to : https://docs.github.com/en/code-security/code-scanning/automatically-scanning-your-code-for-vulnerabilities-and-errors/configuring-code-scanning#using-queries-in-ql-packs
        queries: +security-and-quality

    - name: Build
      working-directory: ./build
      run: |
        cmake -DCMAKE_BUILD_TYPE=RelWithDebInfo ../
        make all

    - name: Perform CodeQL Analysis
      uses: github/codeql-action/analyze@v3
      with:
        category: "/language:${{matrix.language}}"<|MERGE_RESOLUTION|>--- conflicted
+++ resolved
@@ -2,11 +2,7 @@
 
 on:
   push:
-<<<<<<< HEAD
     branches: [ 'maint-1.3', 'maint-1.2', 'main' ]
-=======
-    branches: [ 'maint-1.3' ]
->>>>>>> a7eb8605
   pull_request:
     # The branches below must be a subset of the branches above
     branches: [ 'maint-1.3' ]
