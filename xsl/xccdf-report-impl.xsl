--- conflicted
+++ resolved
@@ -342,30 +342,18 @@
             <xsl:attribute name="class">rule-overview-leaf rule-overview-leaf-<xsl:value-of select="$result"/> rule-overview-needs-attention</xsl:attribute>
         </xsl:if>
 
-<<<<<<< HEAD
-        <td style="padding-left: {$indent * 19}px">
-            <a href="#rule-detail-{generate-id($ruleresult)}" onclick="return openRuleDetailsDialog('{generate-id($ruleresult)}')">
-                <xsl:call-template name="item-title">
-                    <xsl:with-param name="item" select="$item"/>
-                    <xsl:with-param name="testresult" select="$testresult"/>
-                    <xsl:with-param name="profile" select="$profile"/>
-                </xsl:call-template>
-            </a>
-            <xsl:if test="$ruleresult/cdf:override">
-                &#160;<span class="label label-warning">waived</span>
-            </xsl:if>
-        </td>
-        <td style="text-align: center"><xsl:value-of select="$ruleresult/@severity"/></td>
-=======
         <td style="padding-left: {$indent * 19}px"><a href="#rule-detail-{generate-id($ruleresult)}" onclick="return openRuleDetailsDialog('{generate-id($ruleresult)}')">
             <xsl:call-template name="item-title">
                 <xsl:with-param name="item" select="$item"/>
                 <xsl:with-param name="testresult" select="$testresult"/>
                 <xsl:with-param name="profile" select="$profile"/>
             </xsl:call-template>
-        </a></td>
+            </a>
+            <xsl:if test="$ruleresult/cdf:override">
+                &#160;<span class="label label-warning">waived</span>
+            </xsl:if>
+        </td>
         <td class="rule-severity" style="text-align: center"><xsl:value-of select="$ruleresult/@severity"/></td>
->>>>>>> 87f5f2fc
         <td class="rule-result rule-result-{$result}">
             <xsl:variable name="result_tooltip">
                 <xsl:call-template name="rule-result-tooltip">
