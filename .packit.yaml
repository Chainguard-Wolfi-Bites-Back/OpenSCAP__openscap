downstream_package_name: openscap
upstream_package_name: openscap
specfile_path: openscap.spec

actions:
  get-current-version:
  - bash -c "source release_tools/versions.sh && echo ${version}"

srpm_build_deps:
  - bash

jobs:
- &build
  job: copr_build
  trigger: pull_request
  metadata:
    targets:
    - fedora-all-x86_64
    - centos-stream-9-x86_64
    - centos-stream-10-x86_64

- job: tests
  trigger: pull_request
  metadata:
    targets:
    - fedora-all-x86_64
    - centos-stream-9-x86_64
    - centos-stream-10-x86_64

<<<<<<< HEAD
- <<: *build
  trigger: commit
=======
- job: copr_build
  trigger: commit
  metadata:
    branch: maint-1.3
    targets:
    - centos-stream-8-x86_64
    - centos-stream-9-x86_64
    preserve_project: True
>>>>>>> 0e2f9f50
<|MERGE_RESOLUTION|>--- conflicted
+++ resolved
@@ -10,8 +10,7 @@
   - bash
 
 jobs:
-- &build
-  job: copr_build
+- job: copr_build
   trigger: pull_request
   metadata:
     targets:
@@ -27,16 +26,12 @@
     - centos-stream-9-x86_64
     - centos-stream-10-x86_64
 
-<<<<<<< HEAD
-- <<: *build
-  trigger: commit
-=======
 - job: copr_build
   trigger: commit
   metadata:
-    branch: maint-1.3
+    branch: main
     targets:
-    - centos-stream-8-x86_64
+    - fedora-all-x86_64
     - centos-stream-9-x86_64
-    preserve_project: True
->>>>>>> 0e2f9f50
+    - centos-stream-10-x86_64
+    preserve_project: True